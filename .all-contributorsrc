--- conflicted
+++ resolved
@@ -279,17 +279,19 @@
       ]
     },
     {
-<<<<<<< HEAD
       "login": "neebah",
       "name": "neebah",
       "avatar_url": "https://avatars.githubusercontent.com/u/71442026?v=4",
       "profile": "https://github.com/neebah",
-=======
+      "contributions": [
+        "bug"
+      ]
+    },
+    {
       "login": "alandefreitas",
       "name": "Alan de Freitas",
       "avatar_url": "https://avatars.githubusercontent.com/u/5369819?v=4",
       "profile": "https://alandefreitas.github.io/alandefreitas/",
->>>>>>> 0e73d57b
       "contributions": [
         "bug"
       ]
