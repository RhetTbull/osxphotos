--- conflicted
+++ resolved
@@ -923,7 +923,7 @@
       ]
     },
     {
-<<<<<<< HEAD
+    
       "login": "pl804",
       "name": "pl804",
       "avatar_url": "https://avatars.githubusercontent.com/u/101955060?v=4",
@@ -931,14 +931,15 @@
       "contributions": [
         "test",
         "data"
-=======
+       
+        },
+        {
       "login": "cstaubli",
       "name": "Christian Staubli",
       "avatar_url": "https://avatars.githubusercontent.com/u/6720436?v=4",
       "profile": "https://github.com/cstaubli",
       "contributions": [
         "bug"
->>>>>>> 2cfc6622
       ]
     }
   ],
