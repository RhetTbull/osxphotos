--- conflicted
+++ resolved
@@ -662,13 +662,8 @@
     elif property in {"title", "description"} and not isinstance(value, str):
         # If the value is missing or is not a string, setting it to an empty string, will result in an error.
         # So we can ignore this property if the value is None or not a string.
-<<<<<<< HEAD
         echo_error(
-            f"[warning]WARNING: The property '{property}' of '{photo.original_filename}' is missing or invalid."
-=======
-        echo(
-            f"WARNING: The property '{property}' of {photo.original_filename}` is missing or invalid."
->>>>>>> 0769f5f8
+            f"[warning] The property '{property}' of '{photo.original_filename}' is missing or invalid."
         )
         return
     elif property == "favorite":
