"""Utilities for working with EXIF and other photo metadata."""

from __future__ import annotations

import datetime
import re
from collections import namedtuple
from typing import Any

# date/time/timezone extracted from regex as a timezone aware datetime.datetime object
# default_time is True if the time is not specified in the exif otherwise False (and if True, set to 00:00:00)
# default_offset is True if timezone offset is not specified in the exif otherwise False (and if True, set to +00:00)
# used_file_modify_date is True if the date/time is not specified in the exif and the FileModifyDate is used instead
ExifDateTime = namedtuple(
    "ExifDateTime",
    [
        "datetime",
        "offset_seconds",
        "offset_str",
        "default_time",
        "used_file_modify_date",
    ],
)


def exif_offset_to_seconds(offset: str) -> int:
    """Convert timezone offset from UTC in exiftool format (+/-hh:mm) to seconds"""

    # Z (for Zulu time) corresponds to a zero UTC offset
    if offset == "Z":
        return 0

    sign = 1 if offset[0] == "+" else -1
    hours, minutes = offset[1:].split(":")
    return sign * (int(hours) * 3600 + int(minutes) * 60)


def get_exif_date_time_offset(
    exif: dict[str, Any], use_file_modify_date: bool = False
) -> ExifDateTime:
    """Get datetime/offset from an exif dict as returned by osxphotos.exiftool.ExifTool.asdict() or exiftool -j

    Args:
        exif: dict of exif data
        use_file_modify_date: if True, use the file modify date if there's no date/time in the exif data
    """

    # set to True if no time is found
    default_time = False

    # set to True if no date/time in EXIF and the FileModifyDate is used
    used_file_modify_date = False

    # determine file type
    mime_type = exif.get('File:MIMEType', 'image')
    isphoto = mime_type.startswith("image")
    ismovie = mime_type.startswith("video")

    # search these fields in this order for date/time/timezone
    # Prioritize QuickTime:ContentCreateDate over EXIF:DateTimeOriginal for videos
    start_time_fields = [
        "Composite:DateTimeCreated",
        "Composite:SubSecDateTimeOriginal",
        "Composite:SubSecCreateDate",
    ]
    photo_time_fields = [
        "EXIF:DateTimeOriginal",
        "EXIF:CreateDate",
    ]
    movie_time_fields = [
        "QuickTime:ContentCreateDate",
        "QuickTime:CreationDate",
        "QuickTime:CreateDate",
    ]
    end_time_fields = [
        "IPTC:DateCreated",
        "XMP-exif:DateTimeOriginal",
        "XMP-xmp:DateCreated",
        "XMP-xmp:CreateDate",
        "XMP:DateTimeOriginal",
        "XMP:DateCreated",
        "XMP:CreateDate",
        "DateTimeCreated",
        "DateTimeOriginal",
        "DateCreated",
        "CreateDate",
        "ContentCreateDate",
        "CreationDate",
    ]
    if isphoto:
        time_fields = start_time_fields + photo_time_fields + movie_time_fields + end_time_fields
    elif ismovie:
        time_fields = start_time_fields + movie_time_fields + photo_time_fields + end_time_fields
    else:
        time_fields = start_time_fields + photo_time_fields + movie_time_fields + end_time_fields
        
    if use_file_modify_date:
        time_fields.extend(["File:FileModifyDate", "FileModifyDate"])

    print(f"{isphoto=} {ismovie=}")

    for dt_str in time_fields:
        dt = exif.get(dt_str)
        print(f"{dt_str=} {dt=}")
        # Some old mp4 may return ContentCreationDate as YYYY (eg. 2014) which
        # is converted to int causing re.match(pattern, dt) to fail.
        dt = str(dt) if isinstance(dt, int) else dt
        if dt and dt_str in {"IPTC:DateCreated", "DateCreated"}:
            # also need time
            time_ = exif.get("IPTC:TimeCreated") or exif.get("TimeCreated")
            if not time_:
                time_ = "00:00:00"
                default_time = True
            dt = f"{dt} {time_}"

        if dt:
            used_file_modify_date = dt_str in {"File:FileModifyDate", "FileModifyDate"}
            break
    else:
        # no date/time found
        dt = None

    # try to get offset from EXIF:OffsetTimeOriginal
    offset = exif.get("EXIF:OffsetTimeOriginal") or exif.get("OffsetTimeOriginal")
<<<<<<< HEAD
    if dt and offset is None:
=======

    print(f"{dt=} for {dt_str=} and {offset=}")

    if dt and not offset:
>>>>>>> fab5f102
        # see if offset set in the dt string
        for pattern in (
            r"\d{4}:\d{2}:\d{2}\s\d{2}:\d{2}:\d{2}([+-]\d{2}:\d{2})",
            r"\d{4}:\d{2}:\d{2}\s\d{2}:\d{2}:\d{2}\.\d+([+-]\d{2}:\d{2})",
        ):
            matched = re.match(pattern, dt)
            if matched:
                offset = matched.group(1)
                break
        else:
            offset = None

    if dt:
        # make sure we have time
        matched = re.match(r"\d{4}:\d{2}:\d{2}\s(\d{2}:\d{2}:\d{2})", dt)
        if not matched:
            if matched := re.match(r"^(\d{4}:\d{2}:\d{2})", dt):
                # set time to 00:00:00
                dt = f"{matched.group(1)} 00:00:00"
                default_time = True

<<<<<<< HEAD
    offset_seconds = exif_offset_to_seconds(offset) if offset is not None else None
=======
    if offset:
        # make sure we have offset
        if not re.match(r"([+-]\d{2}:\d{2})", offset):
            offset = None

    offset_seconds = exif_offset_to_seconds(offset) if offset else None
>>>>>>> fab5f102

    print(f"{offset_seconds=}")

    if dt:
        if offset is not None:
            # drop offset from dt string and add it back on in datetime %z format
            dt = re.sub(r"[+-]\d{2}:\d{2}$", "", dt)
            dt = re.sub(r"\.\d+$", "", dt)
            offset = offset.replace(":", "")
            dt = f"{dt}{offset}"
            dt_format = "%Y:%m:%d %H:%M:%S%z"
        else:
            dt = re.sub(r"\.\d+$", "", dt)
            dt_format = "%Y:%m:%d %H:%M:%S"

        # convert to datetime
        # some files can have bad date/time data, (e.g. #24, Date/Time Original = 0000:00:00 00:00:00)
        try:
            dt = datetime.datetime.strptime(dt, dt_format)

            print(f"Converted dt: {dt=} for {type(dt)=}")

        except ValueError:
            dt = None

    # format offset in form +/-hhmm
    offset_str = offset.replace(":", "") if offset else ""

    print(f"FINAL {dt=}, {offset_seconds=}, {offset_str=}, {default_time=}, {used_file_modify_date=}")
    return ExifDateTime(
        dt, offset_seconds, offset_str, default_time, used_file_modify_date
    )


def angle_to_exif_orientation(angle: int) -> int:
    """Convert angle, in degrees, to EXIF orientation value.

    Args:
        angle: angle in degrees (0, 90, 180, 270) as clockwise rotation from normal orientation

    Returns:
        EXIF orientation value as integer
    """
    if angle % 90 != 0:
        raise ValueError(f"angle must be a multiple of 90: {angle}")

    orientation_map = {0: 1, 90: 6, 180: 3, 270: 8}

    return orientation_map[angle % 360]<|MERGE_RESOLUTION|>--- conflicted
+++ resolved
@@ -122,14 +122,10 @@
 
     # try to get offset from EXIF:OffsetTimeOriginal
     offset = exif.get("EXIF:OffsetTimeOriginal") or exif.get("OffsetTimeOriginal")
-<<<<<<< HEAD
+
+    print(f"{dt=} for {dt_str=} and {offset=}")
+
     if dt and offset is None:
-=======
-
-    print(f"{dt=} for {dt_str=} and {offset=}")
-
-    if dt and not offset:
->>>>>>> fab5f102
         # see if offset set in the dt string
         for pattern in (
             r"\d{4}:\d{2}:\d{2}\s\d{2}:\d{2}:\d{2}([+-]\d{2}:\d{2})",
@@ -151,16 +147,12 @@
                 dt = f"{matched.group(1)} 00:00:00"
                 default_time = True
 
-<<<<<<< HEAD
-    offset_seconds = exif_offset_to_seconds(offset) if offset is not None else None
-=======
-    if offset:
+    if offset is not None:
         # make sure we have offset
         if not re.match(r"([+-]\d{2}:\d{2})", offset):
             offset = None
 
-    offset_seconds = exif_offset_to_seconds(offset) if offset else None
->>>>>>> fab5f102
+    offset_seconds = exif_offset_to_seconds(offset) if offset is not None else None
 
     print(f"{offset_seconds=}")
 
