"""FileUtil class with methods for copy, hardlink, unlink, etc."""

<<<<<<< HEAD
=======
import errno
>>>>>>> cd20e12f
import datetime
import enum
import fcntl
import logging
import os
import pathlib
import shutil
import stat
import subprocess
import tempfile
import types
import typing as t
from abc import ABC, abstractmethod
from tempfile import TemporaryDirectory

from tenacity import (
    RetryCallState,
    after_log,
    before_log,
    retry,
    retry_if_exception,
    stop_after_attempt,
    wait_fixed,
)

from .imageconverter import ImageConverter
from .platform import is_macos
from .unicode import normalize_fs_path

# logger
logger = logging.getLogger(__name__)

# exporting to NAS SMB drive, Finder alias used to force macOS to re-mount in case of error
NAS_EXPORT_ALIAS = (
    "nas_export_alias.alias"
)

# retry configuration for all fileutil operations
RETRY_FILEUTIL_CONFIG = {
    "retry_enabled": False,
    "retries": 3,  # TODO use --retry parameter
    "wait_seconds": 10,  # TODO Make it an option
    "nas_export_alias": NAS_EXPORT_ALIAS,
}


def cfg_fileutil_retry(
    retry_enabled: bool | None = None,
    retries: int | None = None,
    wait_seconds: int | None = None,
    nas_export_alias: str | None = None,
):
    """Change global retry behavior for FileUtil.

    Args:
        retry_enabled (bool | None): Enable or disable retry logic. If None, leaves current setting unchanged.
        retries (int | None): Number of retry attempts. If None, leaves current setting unchanged.
        wait_seconds (int | None): Seconds to wait between retries. If None or non-positive, leaves current setting unchanged.
        nas_export_alias (str | None): Path to Finder alias used to re-mount NAS on SMB errors. If None, leaves current setting unchanged.

    Returns:
        None: Modifies the module-level RETRY_FILEUTIL_CONFIG in place.
    """
    if retry_enabled is not None:
        RETRY_FILEUTIL_CONFIG["retry_enabled"] = retry_enabled
    if retries is not None:
        RETRY_FILEUTIL_CONFIG["retries"] = retries
    if wait_seconds is not None and wait_seconds > 0:
        RETRY_FILEUTIL_CONFIG["wait_seconds"] = wait_seconds
    if nas_export_alias is not None:
        RETRY_FILEUTIL_CONFIG["nas_export_alias"] = nas_export_alias


# Set of recoverable errno values for SMB/network failures
RECOVERABLE_ERRNOS = {
    errno.EIO,  # Input/output error
    errno.ETIMEDOUT,  # Operation timed out
    errno.ENOTCONN,  # Socket is not connected
    errno.EHOSTUNREACH,  # No route to host
    errno.ECONNRESET,  # Connection reset by peer
    errno.ECONNREFUSED,  # Connection refused
    errno.ENETDOWN,  # Network is down
    errno.ENETUNREACH,  # Network is unreachable
}


# Check for errot "AppleScript timed out" to allow retry
def is_fileutil_error(exception) -> bool:
    """Check if exception is an AppleScript timed out"""

    if not RETRY_FILEUTIL_CONFIG["retry_enabled"]:
        return False

    logger.warning(
        "⚠️  fileutil: exception: %s ", str(exception)
    )  # TODO Maybe Remove Debug

    if isinstance(exception, PermissionError) or "Permission denied" in str(exception):
        return True

    if isinstance(exception, OSError) and exception.errno in RECOVERABLE_ERRNOS:
        return True

    return False


def retry_all_methods(**retry_kwargs):
    """Apply tenacity.retry to all callable methods of a class."""

    def decorator(cls):
        for name, value in cls.__dict__.items():

            # Skip dunder methods (e.g. __init__, __str__, etc.)
            if name.startswith("__"):
                continue

            # functions -> instance methods
            if isinstance(value, types.FunctionType):
                setattr(cls, name, retry(**retry_kwargs)(value))

            # classmethod
            elif isinstance(value, classmethod):
                func = value.__func__
                setattr(cls, name, classmethod(retry(**retry_kwargs)(func)))

            # staticmethod
            elif isinstance(value, staticmethod):
                func = value.__func__
                setattr(cls, name, staticmethod(retry(**retry_kwargs)(func)))

        return cls

    return decorator


def open_alias_script(retry_state: RetryCallState) -> int | None:

    logger.warning(
        "⚠️  fileutil: SMB error: %s mount SMB alias %s to continue...",
        "retrying" if is_macos else "bypassing (not Macos)",
        RETRY_FILEUTIL_CONFIG["nas_export_alias"],
    )

    if not is_macos or RETRY_FILEUTIL_CONFIG["nas_export_alias"] == "":
        return None

    script = f"""
    tell application "Finder"
        open (POSIX file "{RETRY_FILEUTIL_CONFIG["nas_export_alias"]}") -- Finder resolves aliases automatically
    end tell
    """

    if rc := subprocess.call(["osascript", "-e", script]) == 0:
        logger.warning("✅  fileutil: re-mounted SMB alias successfully.")
    else:
        logger.warning(
            "❌  fileutil: re-mounted SMB alias failed with return code: %s", rc
        )

    return rc


if is_macos:
    import Foundation


class FileDateType(enum.IntFlag):
    """Bitfield flags for file date types"""

    CREATION = 1
    MODIFICATION = 2
    ACCESS = 4


__all__ = [
    "FileUtilABC",
    "FileUtilMacOS",
    "FileUtilShUtil",
    "FileUtil",
    "FileUtilNoOp",
    "FileDateType",
    "set_file_dates",
]

logger = logging.getLogger("osxphotos")


def utime_no_cache(path: os.PathLike, times: tuple[int, int]) -> bool:
    """Set file modification and access times with filesystem caching disabled

    Args:
        path: The file system path to the file
        times: A tuple of two integers representing the access and modification times in seconds since the epoch

    Returns:
        bool: True if successful, False if an error occurred

    Note:
        The file access, modification will all be set to the modification time passed in.
        This method is required for some network-attached storage which does not preserve utime results
        if caching is not disabled.
    """
    fd = None
    try:
        # Open file and set F_NOCACHE to prevent filesystem cache interference
        fd = os.open(path, os.O_RDONLY)
        fcntl.fcntl(fd, fcntl.F_NOCACHE, 1)
        os.utime(path, times)
        return True
    except Exception as e:
        logger.warning(f"Could not set utime for file {path}: {e}")
        return False
    finally:
        if fd is not None:
            try:
                # Clear F_NOCACHE flag before closing
                fcntl.fcntl(fd, fcntl.F_NOCACHE, 0)
                os.close(fd)
            except:
                try:
                    os.close(fd)
                except:
                    pass


def utime_macos(path: os.PathLike, times: tuple[int, int]) -> bool:
    """Adjust file access, modified time, and creation time on macOS

    Args:
        path: The file system path to the file
        times: A tuple of two integers representing the access and modification times in seconds since the epoch

    Returns:
        bool: True if successful, False if an error occurred

    Note:
        The file access, modification, and creation date/time will all be set to the modification time passed inZ
    """
    dt = datetime.datetime.fromtimestamp(times[1])
    # set access/modification via utime for NAS devices
    if not utime_no_cache(path, times):
        return False
    # set creation date with native macOS calls
    return set_file_dates(path, dt, FileDateType.CREATION)


def set_file_dates(
    file_path: pathlib.Path | os.PathLike,
    date: datetime.datetime,
    date_type: FileDateType = FileDateType.CREATION
    | FileDateType.MODIFICATION
    | FileDateType.ACCESS,
):
    """
    Sets the specified date(s) of a file to the given datetime

    Args:
        file_path: The file system path to the file
        date: The datetime to set for the specified date type(s) (default is to set all file date types)
        date_type: Bitfield flag(s) specifying which date(s) to set
                   (FileDateType.CREATION, FileDateType.MODIFICATION, FileDateType.ACCESS)
                   Can be combined using bitwise OR: FileDateType.CREATION | FileDateType.MODIFICATION

    Returns:
        bool: True if successful, False if an error occurred

    Raises:
        ValueError: if invalid arguments
        FileNotFoundError: if path is not found
    """
    if not is_macos:
        logger.warning("Only valid on macOS")
        return False

    if not file_path or not date:
        raise ValueError(
            "Error: Invalid parameters - file_path and date cannot be None"
        )

    if not isinstance(date_type, FileDateType):
        raise ValueError(
            f"Error: Invalid date_type - must be FileDateType, got {type(date_type)}"
        )

    file_url = Foundation.NSURL.fileURLWithPath_(str(file_path))
    exists, error = file_url.checkResourceIsReachableAndReturnError_(None)
    if not exists:
        raise FileNotFoundError(
            f"Error: File does not exist at path: {file_path}: {error}"
        )

    ns_date = Foundation.NSDate.dateWithTimeIntervalSince1970_(date.timestamp())

    # Map date type flags to Foundation keys
    date_key_map = {
        FileDateType.CREATION: Foundation.NSURLCreationDateKey,
        FileDateType.MODIFICATION: Foundation.NSURLContentModificationDateKey,
        FileDateType.ACCESS: Foundation.NSURLContentAccessDateKey,
    }

    # Set each requested date type
    all_success = True
    for flag, key in date_key_map.items():
        if date_type & flag:
            success, error = file_url.setResourceValue_forKey_error_(ns_date, key, None)
            if not success:
                error_msg = error.localizedDescription() if error else "Unknown error"
                logger.warning(f"Error setting {flag.name.lower()} date: {error_msg}")
                all_success = False

    return all_success


class FileUtilABC(ABC):
    """Abstract base class for FileUtil"""

    @classmethod
    @abstractmethod
    def hardlink(cls, src, dest):
        pass

    @classmethod
    @abstractmethod
    def copy(cls, src, dest):
        pass

    @classmethod
    @abstractmethod
    def unlink(cls, filepath):
        pass

    @classmethod
    @abstractmethod
    def rmdir(cls, dirpath):
        pass

    @classmethod
    @abstractmethod
    def makedirs(cls, name, mode: int = 511, exist_ok: bool = False) -> None:
        pass

    @classmethod
    @abstractmethod
    def utime(cls, path, times):
        pass

    @classmethod
    @abstractmethod
    def cmp(cls, f1, f2, mtime1=None):
        pass

    @classmethod
    @abstractmethod
    def cmp_file_sig(cls, f1, s2):
        pass

    @classmethod
    @abstractmethod
    def file_sig(cls, f1):
        pass

    @classmethod
    @abstractmethod
    def convert_to_jpeg(cls, src_file, dest_file, compression_quality=1.0):
        pass

    @classmethod
    @abstractmethod
    def rename(cls, src, dest):
        pass

    @classmethod
    @abstractmethod
    def tmpdir(
        cls, prefix: t.Optional[str] = None, dirpath: t.Optional[str] = None
    ) -> tempfile.TemporaryDirectory:
        pass


@retry_all_methods(
    stop=stop_after_attempt(RETRY_FILEUTIL_CONFIG["retries"]),
    wait=wait_fixed(RETRY_FILEUTIL_CONFIG["wait_seconds"]),
    retry=retry_if_exception(is_fileutil_error),
    before_sleep=open_alias_script,
    # before=before_log(logger, logging.WARNING),
    after=after_log(logger, logging.WARNING),
    reraise=True,
)
class FileUtilMacOS(FileUtilABC):
    """Various file utilities"""

    @classmethod
    def hardlink(cls, src, dest):
        """Hardlinks a file from src path to dest path
        src: source path as string
        dest: destination path as string
        Raises exception if linking fails or either path is None"""

        if src is None or dest is None:
            raise ValueError("src and dest must not be None", src, dest)

        src = normalize_fs_path(src)
        dest = normalize_fs_path(dest)

        if not os.path.isfile(src):
            raise FileNotFoundError("src file does not appear to exist", src)

        try:
            os.link(src, dest)
        except Exception as e:
            raise e from e

    @classmethod
    def copy(cls, src, dest):
        """Copies a file from src path to dest path

        Args:
            src: source path as string; must be a valid file path
            dest: destination path as string
                  dest may be either directory or file; in either case, src file must not exist in dest
            Note: src and dest may be either a string or a pathlib.Path object

        Returns:
            True if copy succeeded

        Raises:
            OSError if copy fails
            TypeError if either path is None
        """
        src = normalize_fs_path(src)
        dest = normalize_fs_path(dest)

        if not isinstance(src, pathlib.Path):
            src = pathlib.Path(src)

        if not isinstance(dest, pathlib.Path):
            dest = pathlib.Path(dest)

        if dest.is_dir():
            dest /= src.name

        filemgr = Foundation.NSFileManager.defaultManager()
        error = filemgr.copyItemAtPath_toPath_error_(str(src), str(dest), None)
        # error is a tuple of (bool, error_string)
        # error[0] is True if copy succeeded
        if not error[0]:
            raise OSError(error[1])
        return True

    @classmethod
    def unlink(cls, filepath):
        """unlink filepath; if it's pathlib.Path, use Path.unlink, otherwise use os.unlink"""
        filepath = normalize_fs_path(filepath)
        if isinstance(filepath, pathlib.Path):
            filepath.unlink()
        else:
            os.unlink(filepath)

    @classmethod
    def rmdir(cls, dirpath):
        """remove directory filepath; dirpath must be empty"""
        dirpath = normalize_fs_path(dirpath)
        if isinstance(dirpath, pathlib.Path):
            dirpath.rmdir()
        else:
            os.rmdir(dirpath)

    @classmethod
    def makedirs(cls, name, mode: int = 511, exist_ok: bool = False) -> None:
        """create directory path; creates parent directories if needed"""
        dirpath = normalize_fs_path(name)
        if isinstance(dirpath, pathlib.Path):
            dirpath.mkdir(parents=True, mode=mode, exist_ok=exist_ok)
        else:
            os.makedirs(dirpath, mode=mode, exist_ok=exist_ok)

    @classmethod
    def utime(cls, path, times):
        """Set the access and modified time of path."""
        path = normalize_fs_path(path)
        utime_macos(path, times)

    @classmethod
    def cmp(cls, f1, f2, mtime1=None):
        """Does shallow compare (file signatures) of f1 to file f2.
        Arguments:
        f1 --  File name
        f2 -- File name
        mtime1 -- optional, pass alternate file modification timestamp for f1; will be converted to int

        Return value:
        True if the file signatures as returned by stat are the same, False otherwise.
        Does not do a byte-by-byte comparison.
        """

        f1 = normalize_fs_path(f1)
        f2 = normalize_fs_path(f2)

        s1 = cls._sig(os.stat(f1))
        if mtime1 is not None:
            s1 = (s1[0], s1[1], int(mtime1))
        s2 = cls._sig(os.stat(f2))
        if s1[0] != stat.S_IFREG or s2[0] != stat.S_IFREG:
            return False
        return s1 == s2

    @classmethod
    def cmp_file_sig(cls, f1, s2):
        """Compare file f1 to signature s2.
        Arguments:
        f1 --  File name
        s2 -- stats as returned by _sig

        Return value:
        True if the files are the same, False otherwise.
        """

        if not s2:
            return False

        f1 = normalize_fs_path(f1)
        s1 = cls._sig(os.stat(f1))
        if s1[0] != stat.S_IFREG or s2[0] != stat.S_IFREG:
            return False
        return s1 == s2

    @classmethod
    def file_sig(cls, f1):
        """return os.stat signature for file f1 as tuple of (mode, size, mtime)"""
        f1 = normalize_fs_path(f1)
        return cls._sig(os.stat(f1))

    @classmethod
    def convert_to_jpeg(cls, src_file, dest_file, compression_quality=1.0):
        """converts image file src_file to jpeg format as dest_file

        Args:
            src_file: image file to convert
            dest_file: destination path to write converted file to
            compression quality: JPEG compression quality in range 0.0 <= compression_quality <= 1.0; default 1.0 (best quality)

        Returns:
            True if success, otherwise False
        """
        src_file = normalize_fs_path(src_file)
        dest_file = normalize_fs_path(dest_file)
        converter = ImageConverter()
        return converter.write_jpeg(
            src_file, dest_file, compression_quality=compression_quality
        )

    @classmethod
    def rename(cls, src, dest):
        """Copy src to dest

        Args:
            src: path to source file
            dest: path to destination file

        Returns:
            Name of renamed file (dest)

        """
        src = normalize_fs_path(src)
        dest = normalize_fs_path(dest)
        os.rename(str(src), str(dest))
        return dest

    @classmethod
    def tmpdir(
        cls, prefix: t.Optional[str] = None, dirpath: t.Optional[str] = None
    ) -> tempfile.TemporaryDirectory:
        """Securely creates a temporary directory using the same rules as mkdtemp().
        The resulting object can be used as a context manager.
        On completion of the context or destruction of the temporary directory object,
        the newly created temporary directory and all its contents are removed from the filesystem.
        """
        return TemporaryDirectory(prefix=prefix, dir=dirpath)

    @staticmethod
    def _sig(st):
        """return tuple of (mode, size, mtime) of file based on os.stat
        Args:
            st: os.stat signature
        """
        # use int(st.st_mtime) because ditto does not copy fractional portion of mtime
        return (stat.S_IFMT(st.st_mode), st.st_size, int(st.st_mtime))


@retry_all_methods(
    stop=stop_after_attempt(RETRY_FILEUTIL_CONFIG["retries"]),
    wait=wait_fixed(RETRY_FILEUTIL_CONFIG["wait_seconds"]),
    retry=retry_if_exception(is_fileutil_error),
    before_sleep=open_alias_script,
    after=after_log(logger, logging.WARNING),
    reraise=True,
)
class FileUtilShUtil(FileUtilMacOS):
    """Various file utilities, uses shutil.copy to copy files instead of NSFileManager (#807)"""

    @classmethod
    def copy(cls, src, dest):
        """Copies a file from src path to dest path using shutil.copy

        Args:
            src: source path as string; must be a valid file path
            dest: destination path as string
                  dest may be either directory or file; in either case, src file must not exist in dest
            Note: src and dest may be either a string or a pathlib.Path object

        Returns:
            True if copy succeeded

        Raises:
            OSError if copy fails
            TypeError if either path is None
        """
        src = normalize_fs_path(src)
        dest = normalize_fs_path(dest)

        if not isinstance(src, pathlib.Path):
            src = pathlib.Path(src)

        if not isinstance(dest, pathlib.Path):
            dest = pathlib.Path(dest)

        if dest.is_dir():
            dest /= src.name

        try:
            shutil.copy(str(src), str(dest))
        except Exception as e:
            raise OSError(f"Error copying {src} to {dest}: {e}") from e

        return True

    @classmethod
    def utime(cls, path, times):
        """Set the access and modified time of path."""
        path = normalize_fs_path(path)
        if is_macos:
            utime_macos(path, times)
        else:
            os.utime(str(path), times)


class FileUtil(FileUtilShUtil):
    """Various file utilities"""


@retry_all_methods(
    stop=stop_after_attempt(RETRY_FILEUTIL_CONFIG["retries"]),
    wait=wait_fixed(RETRY_FILEUTIL_CONFIG["wait_seconds"]),
    retry=retry_if_exception(is_fileutil_error),
    before_sleep=open_alias_script,
    after=after_log(logger, logging.WARNING),
    reraise=True,
)
class FileUtilNoOp(FileUtil):
    """No-Op implementation of FileUtil for testing / dry-run mode
    all methods with exception of tmpdir, cmp, cmp_file_sig and file_cmp are no-op
    cmp and cmp_file_sig functions as FileUtil methods do
    file_cmp returns mock data
    """

    @staticmethod
    def noop(*args):
        pass

    def __new__(cls, verbose=None):
        if verbose:
            if callable(verbose):
                cls.verbose = verbose
            else:
                raise ValueError(f"verbose {verbose} not callable")
        return super(FileUtilNoOp, cls).__new__(cls)

    @classmethod
    def hardlink(cls, src, dest):
        pass

    @classmethod
    def copy(cls, src, dest):
        pass

    @classmethod
    def unlink(cls, filepath):
        pass

    @classmethod
    def rmdir(cls, dirpath):
        pass

    @classmethod
    def makedirs(cls, name, mode: int = 511, exist_ok: bool = False) -> None:
        pass

    @classmethod
    def utime(cls, path, times):
        pass

    @classmethod
    def file_sig(cls, f1):
        return (42, 42, 42)

    @classmethod
    def convert_to_jpeg(cls, src_file, dest_file, compression_quality=1.0):
        pass

    @classmethod
    def rename(cls, src, dest):
        pass

    @classmethod
    def tmpdir(
        cls, prefix: t.Optional[str] = None, dirpath: t.Optional[str] = None
    ) -> tempfile.TemporaryDirectory:
        """Securely creates a temporary directory using the same rules as mkdtemp().
        The resulting object can be used as a context manager.
        On completion of the context or destruction of the temporary directory object,
        the newly created temporary directory and all its contents are removed from the filesystem.
        """
        return TemporaryDirectory(prefix=prefix, dir=dirpath)<|MERGE_RESOLUTION|>--- conflicted
+++ resolved
@@ -1,9 +1,6 @@
 """FileUtil class with methods for copy, hardlink, unlink, etc."""
 
-<<<<<<< HEAD
-=======
 import errno
->>>>>>> cd20e12f
 import datetime
 import enum
 import fcntl
@@ -42,13 +39,13 @@
 )
 
 # retry configuration for all fileutil operations
+# TODO: what if NAS_EXPORT_ALIAS is either not specified or not a valid fie. how to use --retry?
 RETRY_FILEUTIL_CONFIG = {
     "retry_enabled": False,
     "retries": 3,  # TODO use --retry parameter
     "wait_seconds": 10,  # TODO Make it an option
     "nas_export_alias": NAS_EXPORT_ALIAS,
 }
-
 
 def cfg_fileutil_retry(
     retry_enabled: bool | None = None,
@@ -90,9 +87,30 @@
 }
 
 
-# Check for errot "AppleScript timed out" to allow retry
+# Check for errot PermissionError or OSError in RECOVERABLE_ERRNOS to allow retry
 def is_fileutil_error(exception) -> bool:
-    """Check if exception is an AppleScript timed out"""
+    """Determine whether an exception should be treated as a recoverable fileutil error.
+
+    If retry is enabled via RETRY_FILEUTIL_CONFIG["retry_enabled"], exception is logged (warning)
+    and if it represents a recoverable file-system condition that warrants another attempt.
+
+    Recovery conditions:
+    - The exception is an instance of PermissionError, or its string representation
+        contains the substring "Permission denied".
+    - The exception is an instance of OSError and its errno attribute is present in the
+        RECOVERABLE_ERRNOS collection.
+
+    Args:
+        exception: BaseException. The exception object to inspect.
+
+    Returns:
+        bool: True if the exception should be considered recoverable (eligible for a retry).
+
+    Notes
+    -----
+    - It relies on global configuration mapping RETRY_FILEUTIL_CONFIG with a boolean 
+        "retry_enabled" key, and on the global RECOVERABLE_ERRNOS collection of errno integers.
+    """
 
     if not RETRY_FILEUTIL_CONFIG["retry_enabled"]:
         return False
@@ -140,6 +158,31 @@
 
 
 def open_alias_script(retry_state: RetryCallState) -> int | None:
+    """Attempt to (re)open a Finder alias pointing to an SMB export so macOS will
+    resolve and mount the associated network share.
+
+    Args:
+        retry_state: RetryCallState
+            Context/state object provided by the caller's retry mechanism. This function
+            accepts the value for compatibility with retry wrappers but does not use it
+            directly.
+
+    Returns:
+        int: The exit code returned by the 'osascript' subprocess when attempting
+            to run the AppleScript (0 indicates success, non-zero indicates failure).
+        None: Returned when no attempt is made because either the host is not
+            macOS or the configured alias path is empty.
+
+    Side effects:
+    - Reads the global RETRY_FILEUTIL_CONFIG["nas_export_alias"] to obtain the POSIX
+      path of the alias to open.
+    - Logs informational/warning messages about the attempt and outcome via the
+      global logger.
+    - If applicable, constructs and executes a small AppleScript that tells Finder
+      to open the POSIX file; Finder will resolve the alias and trigger mounting of
+      the SMB share if needed.
+
+    """
 
     logger.warning(
         "⚠️  fileutil: SMB error: %s mount SMB alias %s to continue...",
@@ -352,17 +395,17 @@
 
     @classmethod
     @abstractmethod
-    def cmp(cls, f1, f2, mtime1=None):
-        pass
-
-    @classmethod
-    @abstractmethod
-    def cmp_file_sig(cls, f1, s2):
-        pass
-
-    @classmethod
-    @abstractmethod
-    def file_sig(cls, f1):
+    def cmp(cls, file1, file2, mtime1=None):
+        pass
+
+    @classmethod
+    @abstractmethod
+    def cmp_file_sig(cls, file1, sig2):
+        pass
+
+    @classmethod
+    @abstractmethod
+    def file_sig(cls, file1):
         pass
 
     @classmethod
@@ -487,54 +530,56 @@
         utime_macos(path, times)
 
     @classmethod
-    def cmp(cls, f1, f2, mtime1=None):
-        """Does shallow compare (file signatures) of f1 to file f2.
-        Arguments:
-        f1 --  File name
-        f2 -- File name
-        mtime1 -- optional, pass alternate file modification timestamp for f1; will be converted to int
-
-        Return value:
-        True if the file signatures as returned by stat are the same, False otherwise.
-        Does not do a byte-by-byte comparison.
-        """
-
-        f1 = normalize_fs_path(f1)
-        f2 = normalize_fs_path(f2)
-
-        s1 = cls._sig(os.stat(f1))
+    def cmp(cls, file1, file2, mtime1=None):
+        """Does shallow compare (file signatures) of file1 to file file2.
+
+        Args:
+            file1 -- File name
+            file2 -- File name
+            mtime1 -- optional, pass alternate file modification timestamp for file1; will be converted to int
+
+        Returns:
+            True if the file signatures as returned by stat are the same, False otherwise.
+            Does not do a byte-by-byte comparison.
+        """
+
+        file1 = normalize_fs_path(file1)
+        file2 = normalize_fs_path(file2)
+
+        sig1 = cls._sig(os.stat(file1))
         if mtime1 is not None:
-            s1 = (s1[0], s1[1], int(mtime1))
-        s2 = cls._sig(os.stat(f2))
-        if s1[0] != stat.S_IFREG or s2[0] != stat.S_IFREG:
+            sig1 = (sig1[0], sig1[1], int(mtime1))
+        sig2 = cls._sig(os.stat(file2))
+        if sig1[0] != stat.S_IFREG or sig2[0] != stat.S_IFREG:
             return False
-        return s1 == s2
-
-    @classmethod
-    def cmp_file_sig(cls, f1, s2):
-        """Compare file f1 to signature s2.
-        Arguments:
-        f1 --  File name
-        s2 -- stats as returned by _sig
-
-        Return value:
-        True if the files are the same, False otherwise.
-        """
-
-        if not s2:
+        return sig1 == sig2
+
+    @classmethod
+    def cmp_file_sig(cls, file1, sig2):
+        """Compare file file1 to signature sig2.
+        
+        Args:
+           file1 -- File name
+           sig2  -- stats as returned by _sig
+
+        Returns:
+           True if the files are the same, False otherwise.
+        """
+
+        if not sig2:
             return False
 
-        f1 = normalize_fs_path(f1)
-        s1 = cls._sig(os.stat(f1))
-        if s1[0] != stat.S_IFREG or s2[0] != stat.S_IFREG:
+        file1 = normalize_fs_path(file1)
+        sig1 = cls._sig(os.stat(file1))
+        if sig1[0] != stat.S_IFREG or sig2[0] != stat.S_IFREG:
             return False
-        return s1 == s2
-
-    @classmethod
-    def file_sig(cls, f1):
-        """return os.stat signature for file f1 as tuple of (mode, size, mtime)"""
-        f1 = normalize_fs_path(f1)
-        return cls._sig(os.stat(f1))
+        return sig1 == sig2
+
+    @classmethod
+    def file_sig(cls, file1):
+        """return os.stat signature for file file1 as tuple of (mode, size, mtime)"""
+        file1 = normalize_fs_path(file1)
+        return cls._sig(os.stat(file1))
 
     @classmethod
     def convert_to_jpeg(cls, src_file, dest_file, compression_quality=1.0):
@@ -592,12 +637,12 @@
         # use int(st.st_mtime) because ditto does not copy fractional portion of mtime
         return (stat.S_IFMT(st.st_mode), st.st_size, int(st.st_mtime))
 
-
 @retry_all_methods(
     stop=stop_after_attempt(RETRY_FILEUTIL_CONFIG["retries"]),
     wait=wait_fixed(RETRY_FILEUTIL_CONFIG["wait_seconds"]),
     retry=retry_if_exception(is_fileutil_error),
     before_sleep=open_alias_script,
+    # before=before_log(logger, logging.WARNING),
     after=after_log(logger, logging.WARNING),
     reraise=True,
 )
@@ -653,12 +698,12 @@
 class FileUtil(FileUtilShUtil):
     """Various file utilities"""
 
-
 @retry_all_methods(
     stop=stop_after_attempt(RETRY_FILEUTIL_CONFIG["retries"]),
     wait=wait_fixed(RETRY_FILEUTIL_CONFIG["wait_seconds"]),
     retry=retry_if_exception(is_fileutil_error),
     before_sleep=open_alias_script,
+    # before=before_log(logger, logging.WARNING),
     after=after_log(logger, logging.WARNING),
     reraise=True,
 )
@@ -706,7 +751,7 @@
         pass
 
     @classmethod
-    def file_sig(cls, f1):
+    def file_sig(cls, file1):
         return (42, 42, 42)
 
     @classmethod
