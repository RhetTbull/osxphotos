"""FileUtil class with methods for copy, hardlink, unlink, etc."""

<<<<<<< HEAD
import errno
=======
import datetime
import enum
>>>>>>> f41065e6
import fcntl
import logging
import os
import pathlib
import shutil
import stat
import subprocess
import tempfile
import types
import typing as t
from abc import ABC, abstractmethod
from tempfile import TemporaryDirectory

from tenacity import (
    RetryCallState,
    after_log,
    before_log,
    retry,
    retry_if_exception,
    stop_after_attempt,
    wait_fixed,
)

from .imageconverter import ImageConverter
from .platform import is_macos
from .unicode import normalize_fs_path

# logger
logger = logging.getLogger(__name__)

# stores import status so imports can be resumed
NAS_EXPORT_ALIAS = (
    "/Users/MSP/Documents/GitHub/Export/export/working/nas_export_alias.alias"
)

# Global configuration — PhotosLibrary can change these
RETRY_FILEUTIL_CONFIG = {
    "retry_enabled": True,  # TODO Make it an option
    "retries": 3,  # TODO Make it an option
    "wait_seconds": 10,  # TODO Make it an option
    "nas_export_alias": NAS_EXPORT_ALIAS,  # Make it an argument
}


def configure_fileutil_run(
    retry_enabled=None,
    retries=None,
    wait_seconds=None,
    nas_export_alias="nas_export_alias.alias",
):
    """Change global retry behavior for FileUtil."""
    if retry_enabled is not None:
        RETRY_FILEUTIL_CONFIG["retry_enabled"] = retry_enabled
    if retries is not None:
        RETRY_FILEUTIL_CONFIG["retries"] = retries
    if wait_seconds is not None:
        RETRY_FILEUTIL_CONFIG["wait_seconds"] = wait_seconds
    if nas_export_alias is not None:
        RETRY_FILEUTIL_CONFIG["nas_export_alias"] = nas_export_alias


# Set of recoverable errno values for SMB/network failures
RECOVERABLE_ERRNOS = {
    errno.EIO,  # Input/output error
    errno.ETIMEDOUT,  # Operation timed out
    errno.ENOTCONN,  # Socket is not connected
    errno.EHOSTUNREACH,  # No route to host
    errno.ECONNRESET,  # Connection reset by peer
    errno.ECONNREFUSED,  # Connection refused
    errno.ENETDOWN,  # Network is down
    errno.ENETUNREACH,  # Network is unreachable
}


# Check for errot "AppleScript timed out" to allow retry
def is_fileutil_error(exception) -> bool:
    """Check if exception is an AppleScript timed out"""

    if not RETRY_FILEUTIL_CONFIG["retry_enabled"]:
        return False

    logger.warning(
        "⚠️  fileutil: exception: %s ", str(exception)
    )  # TODO Maybe Remove Debug

    if isinstance(exception, PermissionError) or "Permission denied" in str(exception):
        return True

    if isinstance(exception, OSError) and exception.errno in RECOVERABLE_ERRNOS:
        return True

    return False


def retry_all_methods(**retry_kwargs):
    """Apply tenacity.retry to all callable methods of a class."""

    def decorator(cls):
        for name, value in cls.__dict__.items():

            # Skip dunder methods (e.g. __init__, __str__, etc.)
            if name.startswith("__"):
                continue

            # functions -> instance methods
            if isinstance(value, types.FunctionType):
                setattr(cls, name, retry(**retry_kwargs)(value))

            # classmethod
            elif isinstance(value, classmethod):
                func = value.__func__
                setattr(cls, name, classmethod(retry(**retry_kwargs)(func)))

            # staticmethod
            elif isinstance(value, staticmethod):
                func = value.__func__
                setattr(cls, name, staticmethod(retry(**retry_kwargs)(func)))

        return cls

    return decorator


def open_alias_script(retry_state: RetryCallState) -> int | None:

    logger.warning(
        "⚠️  fileutil: SMB error: %s mount SMB alias %s to continue...",
        "retrying" if is_macos else "bypassing (not Macos)",
        RETRY_FILEUTIL_CONFIG["nas_export_alias"],
    )

    if not is_macos:
        return None

    script = f"""
    tell application "Finder"
        open (POSIX file "{RETRY_FILEUTIL_CONFIG["nas_export_alias"]}") -- Finder resolves aliases automatically
    end tell
    """

    if rc := subprocess.call(["osascript", "-e", script]) == 0:
        logger.warning("✅  fileutil: re-mounted SMB alias successfully.")
    else:
        logger.warning(
            "❌  fileutil: re-mounted SMB alias failed with return code: %s", rc
        )

    return rc


if is_macos:
    import Foundation


class FileDateType(enum.IntFlag):
    """Bitfield flags for file date types"""

    CREATION = 1
    MODIFICATION = 2
    ACCESS = 4


__all__ = [
    "FileUtilABC",
    "FileUtilMacOS",
    "FileUtilShUtil",
    "FileUtil",
    "FileUtilNoOp",
    "FileDateType",
    "set_file_dates",
]

logger = logging.getLogger("osxphotos")


def utime_no_cache(path: os.PathLike, times: tuple[int, int]) -> bool:
    """Set file modification and access times with filesystem caching disabled

    Args:
        path: The file system path to the file
        times: A tuple of two integers representing the access and modification times in seconds since the epoch

    Returns:
        bool: True if successful, False if an error occurred

    Note:
        The file access, modification will all be set to the modification time passed in.
        This method is required for some network-attached storage which does not preserve utime results
        if caching is not disabled.
    """
    fd = None
    try:
        # Open file and set F_NOCACHE to prevent filesystem cache interference
        fd = os.open(path, os.O_RDONLY)
        fcntl.fcntl(fd, fcntl.F_NOCACHE, 1)
        os.utime(path, times)
        return True
    except Exception as e:
        logger.warning(f"Could not set utime for file {path}: {e}")
        return False
    finally:
        if fd is not None:
            try:
                # Clear F_NOCACHE flag before closing
                fcntl.fcntl(fd, fcntl.F_NOCACHE, 0)
                os.close(fd)
            except:
                try:
                    os.close(fd)
                except:
                    pass


def utime_macos(path: os.PathLike, times: tuple[int, int]) -> bool:
    """Adjust file access, modified time, and creation time on macOS

    Args:
        path: The file system path to the file
        times: A tuple of two integers representing the access and modification times in seconds since the epoch

    Returns:
        bool: True if successful, False if an error occurred

    Note:
        The file access, modification, and creation date/time will all be set to the modification time passed inZ
    """
    dt = datetime.datetime.fromtimestamp(times[1])
    # set access/modification via utime for NAS devices
    if not utime_no_cache(path, times):
        return False
    # set creation date with native macOS calls
    return set_file_dates(path, dt, FileDateType.CREATION)


def set_file_dates(
    file_path: pathlib.Path | os.PathLike,
    date: datetime.datetime,
    date_type: FileDateType = FileDateType.CREATION
    | FileDateType.MODIFICATION
    | FileDateType.ACCESS,
):
    """
    Sets the specified date(s) of a file to the given datetime

    Args:
        file_path: The file system path to the file
        date: The datetime to set for the specified date type(s) (default is to set all file date types)
        date_type: Bitfield flag(s) specifying which date(s) to set
                   (FileDateType.CREATION, FileDateType.MODIFICATION, FileDateType.ACCESS)
                   Can be combined using bitwise OR: FileDateType.CREATION | FileDateType.MODIFICATION

    Returns:
        bool: True if successful, False if an error occurred

    Raises:
        ValueError: if invalid arguments
        FileNotFoundError: if path is not found
    """
    if not is_macos:
        logger.warning("Only valid on macOS")
        return False

    if not file_path or not date:
        raise ValueError(
            "Error: Invalid parameters - file_path and date cannot be None"
        )

    if not isinstance(date_type, FileDateType):
        raise ValueError(
            f"Error: Invalid date_type - must be FileDateType, got {type(date_type)}"
        )

    file_url = Foundation.NSURL.fileURLWithPath_(str(file_path))
    exists, error = file_url.checkResourceIsReachableAndReturnError_(None)
    if not exists:
        raise FileNotFoundError(
            f"Error: File does not exist at path: {file_path}: {error}"
        )

    ns_date = Foundation.NSDate.dateWithTimeIntervalSince1970_(date.timestamp())

    # Map date type flags to Foundation keys
    date_key_map = {
        FileDateType.CREATION: Foundation.NSURLCreationDateKey,
        FileDateType.MODIFICATION: Foundation.NSURLContentModificationDateKey,
        FileDateType.ACCESS: Foundation.NSURLContentAccessDateKey,
    }

    # Set each requested date type
    all_success = True
    for flag, key in date_key_map.items():
        if date_type & flag:
            success, error = file_url.setResourceValue_forKey_error_(ns_date, key, None)
            if not success:
                error_msg = error.localizedDescription() if error else "Unknown error"
                logger.warning(f"Error setting {flag.name.lower()} date: {error_msg}")
                all_success = False

    return all_success


class FileUtilABC(ABC):
    """Abstract base class for FileUtil"""

    @classmethod
    @abstractmethod
    def hardlink(cls, src, dest):
        pass

    @classmethod
    @abstractmethod
    def copy(cls, src, dest):
        pass

    @classmethod
    @abstractmethod
    def unlink(cls, filepath):
        pass

    @classmethod
    @abstractmethod
    def rmdir(cls, dirpath):
        pass

    @classmethod
    @abstractmethod
    def makedirs(cls, name, mode: int = 511, exist_ok: bool = False) -> None:
        pass

    @classmethod
    @abstractmethod
    def utime(cls, path, times):
        pass

    @classmethod
    @abstractmethod
    def cmp(cls, f1, f2, mtime1=None):
        pass

    @classmethod
    @abstractmethod
    def cmp_file_sig(cls, f1, s2):
        pass

    @classmethod
    @abstractmethod
    def file_sig(cls, f1):
        pass

    @classmethod
    @abstractmethod
    def convert_to_jpeg(cls, src_file, dest_file, compression_quality=1.0):
        pass

    @classmethod
    @abstractmethod
    def rename(cls, src, dest):
        pass

    @classmethod
    @abstractmethod
    def tmpdir(
        cls, prefix: t.Optional[str] = None, dirpath: t.Optional[str] = None
    ) -> tempfile.TemporaryDirectory:
        pass


@retry_all_methods(
    stop=stop_after_attempt(RETRY_FILEUTIL_CONFIG["retries"]),
    wait=wait_fixed(RETRY_FILEUTIL_CONFIG["wait_seconds"]),
    retry=retry_if_exception(is_fileutil_error),
    before_sleep=open_alias_script,
    # before=before_log(logger, logging.WARNING),
    after=after_log(logger, logging.WARNING),
    reraise=True,
)
class FileUtilMacOS(FileUtilABC):
    """Various file utilities"""

    @classmethod
    def hardlink(cls, src, dest):
        """Hardlinks a file from src path to dest path
        src: source path as string
        dest: destination path as string
        Raises exception if linking fails or either path is None"""

        if src is None or dest is None:
            raise ValueError("src and dest must not be None", src, dest)

        src = normalize_fs_path(src)
        dest = normalize_fs_path(dest)

        if not os.path.isfile(src):
            raise FileNotFoundError("src file does not appear to exist", src)

        try:
            os.link(src, dest)
        except Exception as e:
            raise e from e

    @classmethod
    def copy(cls, src, dest):
        """Copies a file from src path to dest path

        Args:
            src: source path as string; must be a valid file path
            dest: destination path as string
                  dest may be either directory or file; in either case, src file must not exist in dest
            Note: src and dest may be either a string or a pathlib.Path object

        Returns:
            True if copy succeeded

        Raises:
            OSError if copy fails
            TypeError if either path is None
        """
        src = normalize_fs_path(src)
        dest = normalize_fs_path(dest)

        if not isinstance(src, pathlib.Path):
            src = pathlib.Path(src)

        if not isinstance(dest, pathlib.Path):
            dest = pathlib.Path(dest)

        if dest.is_dir():
            dest /= src.name

        filemgr = Foundation.NSFileManager.defaultManager()
        error = filemgr.copyItemAtPath_toPath_error_(str(src), str(dest), None)
        # error is a tuple of (bool, error_string)
        # error[0] is True if copy succeeded
        if not error[0]:
            raise OSError(error[1])
        return True

    @classmethod
    def unlink(cls, filepath):
        """unlink filepath; if it's pathlib.Path, use Path.unlink, otherwise use os.unlink"""
        filepath = normalize_fs_path(filepath)
        if isinstance(filepath, pathlib.Path):
            filepath.unlink()
        else:
            os.unlink(filepath)

    @classmethod
    def rmdir(cls, dirpath):
        """remove directory filepath; dirpath must be empty"""
        dirpath = normalize_fs_path(dirpath)
        if isinstance(dirpath, pathlib.Path):
            dirpath.rmdir()
        else:
            os.rmdir(dirpath)

    @classmethod
    def makedirs(cls, name, mode: int = 511, exist_ok: bool = False) -> None:
        """create directory path; creates parent directories if needed"""
        dirpath = normalize_fs_path(name)
        if isinstance(dirpath, pathlib.Path):
            dirpath.mkdir(parents=True, mode=mode, exist_ok=exist_ok)
        else:
            os.makedirs(dirpath, mode=mode, exist_ok=exist_ok)

    @classmethod
    def utime(cls, path, times):
        """Set the access and modified time of path."""
        path = normalize_fs_path(path)
        utime_macos(path, times)

    @classmethod
    def cmp(cls, f1, f2, mtime1=None):
        """Does shallow compare (file signatures) of f1 to file f2.
        Arguments:
        f1 --  File name
        f2 -- File name
        mtime1 -- optional, pass alternate file modification timestamp for f1; will be converted to int

        Return value:
        True if the file signatures as returned by stat are the same, False otherwise.
        Does not do a byte-by-byte comparison.
        """

        f1 = normalize_fs_path(f1)
        f2 = normalize_fs_path(f2)

        s1 = cls._sig(os.stat(f1))
        if mtime1 is not None:
            s1 = (s1[0], s1[1], int(mtime1))
        s2 = cls._sig(os.stat(f2))
        if s1[0] != stat.S_IFREG or s2[0] != stat.S_IFREG:
            return False
        return s1 == s2

    @classmethod
    def cmp_file_sig(cls, f1, s2):
        """Compare file f1 to signature s2.
        Arguments:
        f1 --  File name
        s2 -- stats as returned by _sig

        Return value:
        True if the files are the same, False otherwise.
        """

        if not s2:
            return False

        f1 = normalize_fs_path(f1)
        s1 = cls._sig(os.stat(f1))
        if s1[0] != stat.S_IFREG or s2[0] != stat.S_IFREG:
            return False
        return s1 == s2

    @classmethod
    def file_sig(cls, f1):
        """return os.stat signature for file f1 as tuple of (mode, size, mtime)"""
        f1 = normalize_fs_path(f1)
        return cls._sig(os.stat(f1))

    @classmethod
    def convert_to_jpeg(cls, src_file, dest_file, compression_quality=1.0):
        """converts image file src_file to jpeg format as dest_file

        Args:
            src_file: image file to convert
            dest_file: destination path to write converted file to
            compression quality: JPEG compression quality in range 0.0 <= compression_quality <= 1.0; default 1.0 (best quality)

        Returns:
            True if success, otherwise False
        """
        src_file = normalize_fs_path(src_file)
        dest_file = normalize_fs_path(dest_file)
        converter = ImageConverter()
        return converter.write_jpeg(
            src_file, dest_file, compression_quality=compression_quality
        )

    @classmethod
    def rename(cls, src, dest):
        """Copy src to dest

        Args:
            src: path to source file
            dest: path to destination file

        Returns:
            Name of renamed file (dest)

        """
        src = normalize_fs_path(src)
        dest = normalize_fs_path(dest)
        os.rename(str(src), str(dest))
        return dest

    @classmethod
    def tmpdir(
        cls, prefix: t.Optional[str] = None, dirpath: t.Optional[str] = None
    ) -> tempfile.TemporaryDirectory:
        """Securely creates a temporary directory using the same rules as mkdtemp().
        The resulting object can be used as a context manager.
        On completion of the context or destruction of the temporary directory object,
        the newly created temporary directory and all its contents are removed from the filesystem.
        """
        return TemporaryDirectory(prefix=prefix, dir=dirpath)

    @staticmethod
    def _sig(st):
        """return tuple of (mode, size, mtime) of file based on os.stat
        Args:
            st: os.stat signature
        """
        # use int(st.st_mtime) because ditto does not copy fractional portion of mtime
        return (stat.S_IFMT(st.st_mode), st.st_size, int(st.st_mtime))


@retry_all_methods(
    stop=stop_after_attempt(RETRY_FILEUTIL_CONFIG["retries"]),
    wait=wait_fixed(RETRY_FILEUTIL_CONFIG["wait_seconds"]),
    retry=retry_if_exception(is_fileutil_error),
    before_sleep=open_alias_script,
    after=after_log(logger, logging.WARNING),
    reraise=True,
)
class FileUtilShUtil(FileUtilMacOS):
    """Various file utilities, uses shutil.copy to copy files instead of NSFileManager (#807)"""

    @classmethod
    def copy(cls, src, dest):
        """Copies a file from src path to dest path using shutil.copy

        Args:
            src: source path as string; must be a valid file path
            dest: destination path as string
                  dest may be either directory or file; in either case, src file must not exist in dest
            Note: src and dest may be either a string or a pathlib.Path object

        Returns:
            True if copy succeeded

        Raises:
            OSError if copy fails
            TypeError if either path is None
        """
        src = normalize_fs_path(src)
        dest = normalize_fs_path(dest)

        if not isinstance(src, pathlib.Path):
            src = pathlib.Path(src)

        if not isinstance(dest, pathlib.Path):
            dest = pathlib.Path(dest)

        if dest.is_dir():
            dest /= src.name

        try:
            shutil.copy(str(src), str(dest))
        except Exception as e:
            raise OSError(f"Error copying {src} to {dest}: {e}") from e

        return True

    @classmethod
    def utime(cls, path, times):
        """Set the access and modified time of path."""
        path = normalize_fs_path(path)
        if is_macos:
            utime_macos(path, times)
        else:
            utime_no_cache(path, times)


class FileUtil(FileUtilShUtil):
    """Various file utilities"""


@retry_all_methods(
    stop=stop_after_attempt(RETRY_FILEUTIL_CONFIG["retries"]),
    wait=wait_fixed(RETRY_FILEUTIL_CONFIG["wait_seconds"]),
    retry=retry_if_exception(is_fileutil_error),
    before_sleep=open_alias_script,
    after=after_log(logger, logging.WARNING),
    reraise=True,
)
class FileUtilNoOp(FileUtil):
    """No-Op implementation of FileUtil for testing / dry-run mode
    all methods with exception of tmpdir, cmp, cmp_file_sig and file_cmp are no-op
    cmp and cmp_file_sig functions as FileUtil methods do
    file_cmp returns mock data
    """

    @staticmethod
    def noop(*args):
        pass

    def __new__(cls, verbose=None):
        if verbose:
            if callable(verbose):
                cls.verbose = verbose
            else:
                raise ValueError(f"verbose {verbose} not callable")
        return super(FileUtilNoOp, cls).__new__(cls)

    @classmethod
    def hardlink(cls, src, dest):
        pass

    @classmethod
    def copy(cls, src, dest):
        pass

    @classmethod
    def unlink(cls, filepath):
        pass

    @classmethod
    def rmdir(cls, dirpath):
        pass

    @classmethod
    def makedirs(cls, name, mode: int = 511, exist_ok: bool = False) -> None:
        pass

    @classmethod
    def utime(cls, path, times):
        pass

    @classmethod
    def file_sig(cls, f1):
        return (42, 42, 42)

    @classmethod
    def convert_to_jpeg(cls, src_file, dest_file, compression_quality=1.0):
        pass

    @classmethod
    def rename(cls, src, dest):
        pass

    @classmethod
    def tmpdir(
        cls, prefix: t.Optional[str] = None, dirpath: t.Optional[str] = None
    ) -> tempfile.TemporaryDirectory:
        """Securely creates a temporary directory using the same rules as mkdtemp().
        The resulting object can be used as a context manager.
        On completion of the context or destruction of the temporary directory object,
        the newly created temporary directory and all its contents are removed from the filesystem.
        """
        return TemporaryDirectory(prefix=prefix, dir=dirpath)<|MERGE_RESOLUTION|>--- conflicted
+++ resolved
@@ -1,11 +1,8 @@
 """FileUtil class with methods for copy, hardlink, unlink, etc."""
 
-<<<<<<< HEAD
 import errno
-=======
 import datetime
 import enum
->>>>>>> f41065e6
 import fcntl
 import logging
 import os
