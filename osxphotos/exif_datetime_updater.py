--- conflicted
+++ resolved
@@ -178,13 +178,9 @@
             )
             return None
 
-<<<<<<< HEAD
+        print(f"{dtinfo=} {type(dtinfo)=} {dtinfo.offset_seconds=}")
+  
         if dtinfo.offset_seconds is not None:
-=======
-        self.verbose(f"[bold]{dtinfo=} {type(dtinfo)=} {dtinfo.offset_seconds=}[/bold]")
-
-        if dtinfo.offset_seconds or dtinfo.offset_seconds == 0:
->>>>>>> fab5f102
             # update timezone then update date/time
             timezone = Timezone(dtinfo.offset_seconds)
             tzupdater = PhotoTimeZoneUpdater(
