# OSXPhotos

[![Code style: black](https://img.shields.io/badge/code%20style-black-000000.svg)](https://github.com/python/black)
[![License: MIT](https://img.shields.io/badge/License-MIT-yellow.svg)](https://opensource.org/licenses/MIT)
[![tests](https://github.com/RhetTbull/osxphotos/workflows/Tests/badge.svg)](https://github.com/RhetTbull/osxphotos/workflows/Tests/badge.svg)
![PyPI - Python Version](https://img.shields.io/pypi/pyversions/osxphotos)
[![Downloads](https://static.pepy.tech/personalized-badge/osxphotos?period=month&units=international_system&left_color=black&right_color=brightgreen&left_text=downloads/month)](https://pepy.tech/project/osxphotos)
[![subreddit](https://img.shields.io/reddit/subreddit-subscribers/osxphotos?style=social)](https://www.reddit.com/r/osxphotos/)
<!-- ALL-CONTRIBUTORS-BADGE:START - Do not remove or modify this section -->
[![All Contributors](https://img.shields.io/badge/all_contributors-80-orange.svg?style=flat)](#contributors)
<!-- ALL-CONTRIBUTORS-BADGE:END -->

OSXPhotos provides the ability to interact with and query Apple's Photos.app library on macOS and Linux. You can query the Photos library database — for example, file name, file path, and metadata such as keywords/tags, persons/faces, albums, etc. You can also easily export both the original and edited photos. OSXPhotos also works with iPhoto libraries though some features are available only for Photos.

<p align="center"><img src="docs/screencast/demo.gif?raw=true" width="713" height="430"/></p>

# Table of Contents

* [Supported operating systems](#supported-operating-systems)
* [Installation](#installation)
* [Documentation](#documentation)
* [Getting Help](#getting-help)
* [Command Line Usage](#command-line-usage)
  * [Command Line Examples](#command-line-examples)
  * [Tutorial](#tutorial)
  * [Command Line Reference: export](#command-line-reference-export)
  * [Files Created By OSXPhotos](#files-created-by-osxphotos)
* [Python API](#python-api)
* [Template System](#template-system)
* [Related Projects](#related-projects)
* [Contributing](#contributing)
* [Known Bugs and Limitations](#known-bugs-and-limitations)
* [Implementation Notes](#implementation-notes)
* [Acknowledgements](#acknowledgements)

## Supported operating systems

Tested on Ubuntu Linux and macOS. Many features are only available on macOS.

On Linux, macOS-specific features of the CLI will not be available (these will not be shown in the help output).
The export and query CLI commands as well as the Python API will work on Linux which enables you to export photos
from a Photos library on a Linux machine.

Tested on macOS Sierra (10.12.6) through macOS Sonoma (14.1). Tested on both x86 and Apple silicon (M1).

| macOS Version     | macOS name | Photos.app version |
| ----------------- |------------|:-------------------|
| 14.0 - 14.3       | Sonoma     | 9.0 ✅             |
| 13.0 - 13.6       | Ventura    | 8.0 ✅             |
| 12.0 - 12.7       | Monterey   | 7.0 ✅             |
| 10.16, 11.0-11.7  | Big Sur    | 6.0 ✅             |
| 10.15.1 - 10.15.7 | Catalina   | 5.0 ✅             |
| 10.14.5, 10.14.6  | Mojave     | 4.0 ✅             |
| 10.13.6           | High Sierra| 3.0 ✅             |
| 10.12.6           | Sierra     | 2.0 ✅             |

Limited support is also provided for exporting photos and metadata from iPhoto libraries. Only iPhoto 9.6.1 (the final release) has been tested.

This package will read Photos databases for any supported version on any supported macOS version.  E.g. you can read a database created with Photos 5.0 on MacOS 10.15 on a machine running macOS 10.12 and vice versa.

Requires python >= `3.9`, <= `3.12`. Reading iPhoto libraries requires python >= `3.10`.

## Installation

If you are new to python, I recommend you install osxphotos using pipx. See other options below.

### Installation using pipx

If you aren't familiar with installing python applications, I recommend you install `osxphotos` with [pipx](https://github.com/pipxproject/pipx). The easiest way to do this on a Mac is to use [homebrew](https://brew.sh/):

* Open `Terminal` (search for `Terminal` in Spotlight or look in `Applications/Utilities`)
* Install `homebrew` according to instructions at [https://brew.sh/](https://brew.sh/)
* Type the following into Terminal: `brew install pipx`
* Ensure that pipx installed packages are accessible in your PATH by typing: `pipx ensurepath`
* Then type this: `pipx install osxphotos`
* Now you should be able to run `osxphotos` by typing: `osxphotos`

Once you've installed osxphotos with pipx, to upgrade to the latest version:

    pipx upgrade osxphotos

> [!NOTE]  
> When installing other packages with homebrew, homebrew may update the version of Python installed which would then cause any app (including osxphotos) installed with `pipx` to fail. If this happens, the easiest fix is to reinstall osxphotos with:
>
>     pipx reinstall osxphotos
>
> Alternatively, you can reinstall all apps installed with `pipx` with:
>
>     pipx reinstall-all

### Installation using pip

You can also install directly from [pypi](https://pypi.org/project/osxphotos/):

    python3 -m pip install osxphotos

Once you've installed osxphotos with pip, to upgrade to the latest version:

    python3 -m pip install --upgrade osxphotos

### Installation via MacPorts

If you use the [MacPorts](https://www.macports.org) package manager on a Mac:

    sudo port install osxphotos

### Installation from git repository

If you want to work on osxphotos code or contribute to the project, you can install from the git repository:

    git clone https://github.com/RhetTbull/osxphotos.git
    cd osxphotos

**NOTE** The git repo for this project is very large (> 3GB) because it contains multiple Photos libraries used for testing on different versions of macOS.  If you just want to use the osxphotos package in your own code, I recommend you install the latest version from [PyPI](https://pypi.org/project/osxphotos/) which does not include all the test libraries. If you just want to use the command line utility, you can download a pre-built executable of the latest [release](https://github.com/RhetTbull/osxphotos/releases) or you can install via `pip` which also installs the command line app.  If you aren't comfortable with running python on your Mac, start with the pre-built executable or `pipx` as described above. Alternatively, to clone the repository
without the test data:

    git clone --filter=blob:none --no-checkout --sparse https://github.com/RhetTbull/osxphotos.git
    cd osxphotos
    git sparse-checkout set --no-cone '/*' '!tests'
    git checkout

Next, install the required dependencies, and `osxphotos` itself. I recommend you create a
[virtual environment](https://docs.python.org/3/tutorial/venv.html) before installing osxphotos.

    python3 -m pip install -r dev_requirements.txt
    python3 -m pip install -r requirements.txt
    python3 -m pip install -e .

<<<<<<< HEAD
I recommend you create a [virtual environment](https://docs.python.org/3/tutorial/venv.html) before installing osxphotos.

> [!NOTE]  
> The git repo for this project is very large (> 3GB) because it contains multiple Photos libraries used for testing on different versions of macOS.  If you just want to use the osxphotos package in your own code, I recommend you install the latest version from [PyPI](https://pypi.org/project/osxphotos/) which does not include all the test libraries. If you just want to use the command line utility, you can download a pre-built executable of the latest [release](https://github.com/RhetTbull/osxphotos/releases) or you can install via `pip` which also installs the command line app.  If you aren't comfortable with running python on your Mac, start with the pre-built executable or `pipx` as described above.

=======
>>>>>>> 86f5f72d
Once you've installed osxphotos via the git repository, to upgrade to the latest version:

    cd osxphotos
    git pull
    python3 -m pip install -e .

See also the developer notes in [README_DEV.md](README_DEV.md).

### Installing pre-built executable

You can also download a stand-alone pre-built executable--that doesn't require installing python--from the [releases](https://github.com/RhetTbull/osxphotos/releases) page. Look for the file with a name similar to `osxphotos_MacOS_exe_darwin_x86_64_v0.63.5.zip`. In this case `v0.63.5` specifies version 0.63.5 and `x86_64` specifies Intel x86 platform; you should download the latest version available. For Apple Silicon, there is an equivalent `arm64` version of the executable. Unzip the file and put the included `osxphotos` binary in your system path.  Currently, the binary is not notarized so you'll have to authorize the app to run in the System Preferences | Security & Privacy settings. If you don't know how to do this, I recommend using `pipx` as described above.

## Documentation

See the [documentation](https://rhettbull.github.io/osxphotos/) for more information on using osxphotos.

## Getting Help

OSXPhotos is well documented.  See the [tutorial](#tutorial) for a description of key features.  The tutorial can be accessed using the command `osxphotos tutorial` via the command line.  If you are interested in using OSXPhotos in your own code, see [API_README.md](https://github.com/RhetTbull/osxphotos/blob/master/API_README.md) for a description of the API as well as the [example](https://github.com/RhetTbull/osxphotos/tree/master/examples) programs. The full documentation is [available online](https://rhettbull.github.io/osxphotos/) and can also be accessed using the command `osxphotos docs` via the command line. Running `osxphotos help` will show help in the terminal. You can use `osxphotos help COMMAND` to get help on a command. For example, `osxphotos help export`. To search within the help of a specific command, use `osxphotos help COMMAND TOPIC`, for example, `osxphotos help export sidecar`.

If you have questions, would like to show off projects created with OSXPhotos, or if you just want to say hello, please use the [GitHub discussions forum](https://github.com/RhetTbull/osxphotos/discussions) or the [osxphotos subreddit](https://www.reddit.com/r/osxphotos/) on Reddit.

## Command Line Usage

This package will install a command line utility called `osxphotos` that allows you to query the Photos database.  Alternatively, you can also run the command line utility like this: `python3 -m osxphotos`

<!--[[[cog
from osxphotos.cli import cli_main
from click.testing import CliRunner
runner = CliRunner()
result = runner.invoke(cli_main, ["--help"])
help = result.output.replace("Usage: cli-main", "Usage: osxphotos")
cog.out(
    "```\n{}\n```".format(help)
)
]]] -->
```
Usage: osxphotos [OPTIONS] COMMAND [ARGS]...

  OSXPhotos: the multi-tool for your Photos library.

  To get help on a specific command, use "osxphotos COMMAND --help" or
  "osxphotos help COMMAND"; for example, "osxphotos help export".

  To search help for a specific topic within a command, run "osxphotos help
  COMMAND TOPIC"; for example, "osxphotos help export keyword" to get help
  related to keywords when using the export command.

  To see the full documentation in your browser, run "osxphotos docs".

  Some advanced commands are hidden by default. To see all commands, run
  "OSXPHOTOS_SHOW_HIDDEN=1 osxphotos help". Some commands also have hidden
  options. These can be seen by running "OSXPHOTOS_SHOW_HIDDEN=1 osxphotos help
  COMMAND".

Options:
  -v, --version  Show the version and exit.
  -h, --help     Show this message and exit.

Commands:
  about          Print information about osxphotos including license.
  add-locations  Add missing location data to photos in Photos.app using...
  albums         Print out albums found in the Photos library.
  batch-edit     Batch edit photo metadata such as title, description,...
  compare        Compare two Photos libraries to find differences
  docs           Open osxphotos documentation in your browser.
  dump           Print list of all photos & associated info from the Photos...
  exiftool       Run exiftool on previously exported files to update metadata.
  export         Export photos from the Photos database.
  exportdb       Utilities for working with the osxphotos export database
  help           Print help; for help on commands: help <command>.
  import         Import photos and videos into Photos.
  info           Print out descriptive info of the Photos library database.
  inspect        Interactively inspect photos selected in Photos.
  install        Install Python packages into the same environment as...
  keywords       Print out keywords found in the Photos library.
  labels         Print out image classification labels found in the Photos...
  list           Print list of Photos libraries found on the system.
  orphans        Find orphaned photos in a Photos library
  persons        Print out persons (faces) found in the Photos library.
  places         Print out places found in the Photos library.
  push-exif      Write photo metadata to original files in the Photos library
  query          Query the Photos database using 1 or more search options;...
  repl           Run interactive osxphotos REPL shell (useful for...
  run            Run a python file using same environment as osxphotos.
  show           Show photo, album, or folder in Photos from UUID_OR_NAME
  sync           Sync metadata and albums between Photos libraries.
  template       Interactively render templates for selected photo.
  theme          Manage osxphotos color themes.
  timewarp       Adjust date/time/timezone of photos in Apple Photos.
  tutorial       Display osxphotos tutorial.
  uninstall      Uninstall Python packages from the osxphotos environment
  uuid           Print out unique IDs (UUID) of photos selected in Photos
  version        Check for new version of osxphotos.

```
<!--[[[end]]] -->

To get help on a specific command, use `osxphotos help COMMAND`, for example, `osxphotos help export` to get help on the `export` command.

Some of the commands such as `export` and `query` have a large number of options.  To search for options related to a specific topic, you can use `osxphotos help COMMAND TOPIC`.  For example, `osxphotos help export raw` finds the options related to RAW files (search is case-insensitive):

```
Usage: osxphotos export [OPTIONS] ... DEST

  Export photos from the Photos database. Export path DEST is required.
  Optionally, query the Photos database using 1 or more search options; if
  more than one option is provided, they are treated as "AND" (e.g. search for
  photos matching all options). If no query options are provided, all photos
  will be exported. By default, all versions of all photos will be exported
  including edited versions, live photo movies, burst photos, and associated
  raw images. See --skip-edited, --skip-live, --skip-bursts, and --skip-raw
  options to modify this behavior.

Options that match 'raw':

--has-raw                    Search for photos with both a jpeg and
                             raw version
--skip-raw                   Do not export associated RAW image of a
                             RAW+JPEG pair.  Note: this does not skip RAW
                             photos if the RAW photo does not have an
                             associated JPEG image (e.g. the RAW file was
                             imported to Photos without a JPEG preview).
--convert-to-jpeg            Convert all non-JPEG images (e.g. RAW, HEIC,
                             PNG, etc) to JPEG upon export. Note: does not
                             convert the RAW component of a RAW+JPEG pair as
                             the associated JPEG image will be exported. You
                             can use --skip-raw to skip
                             exporting the associated RAW image of a
                             RAW+JPEG pair. See also --jpeg-quality and
                             --jpeg-ext. Only works if your Mac has a GPU
                             (thus may not work on virtual machines).
```

### Command line examples

#### export all photos to ~/Desktop/export group in folders by date created

`osxphotos export --export-by-date --library ~/Pictures/Photos\ Library.photoslibrary ~/Desktop/export`

#### find all photos with keyword "Kids" and output results to json file named results.json

`osxphotos query --keyword Kids --json --library ~/Pictures/Photos\ Library.photoslibrary >results.json`

#### Find all videos larger than 200MB and add them to an album named "Big Videos" in Photos, creating the album if necessary. Use the last opened library (do not explicitely specify a library)

`osxphotos query --only-movies --min-size 200MB --add-to-album "Big Videos"`

### Tutorial
<!-- OSXPHOTOS-TUTORIAL:START --><!-- OSXPHOTOS-TUTORIAL-HEADER:START --><!-- OSXPHOTOS-TUTORIAL-HEADER:END -->

The design philosophy for osxphotos is "make the easy things easy and make the hard things possible".  To "make the hard things possible", osxphotos is very flexible and has many, many configuration options -- the `export` command for example, has over 100 command line options.  Thus, osxphotos may seem daunting at first.  The purpose of this tutorial is to explain a number of common use cases with examples and, hopefully, make osxphotos less daunting to use.  osxphotos includes several commands for retrieving information from your Photos library but the one most users are interested in is the `export` command which exports photos from the library so that's the focus of this tutorial.

#### Export your photos

`osxphotos export /path/to/export`

This command exports all your photos to the `/path/to/export` directory.

> [!NOTE]  
> osxphotos uses the term 'photo' to refer to a generic media asset in your Photos Library.  A photo may be an image, a video file, a combination of still image and video file (e.g. an Apple "Live Photo" which is an image and an associated "live preview" video file), a JPEG image with an associated RAW image, etc.

#### Export by date

While the previous command will export all your photos (and videos--see note above), it probably doesn't do exactly what you want.  In the previous example, all the photos will be exported to a single folder: `/path/to/export`.  If you have a large library with thousands of images and videos, this likely isn't very useful.  You can use the `--export-by-date` option to export photos to a folder structure organized by year, month, day, e.g. `2021/04/21`:

`osxphotos export /path/to/export --export-by-date`

With this command, a photo that was created on 31 May 2015 would be exported to: `/path/to/export/2015/05/31`

#### Specify directory structure

If you prefer a different directory structure for your exported images, osxphotos provides a very flexible <!-- OSXPHOTOS-TEMPLATE-SYSTEM-LINK:START -->[Template System](#template-system)<!-- OSXPHOTOS-TEMPLATE-SYSTEM-LINK:END --> that allows you to specify the directory structure using the `--directory` option.  For example, this command exported to a directory structure that looks like: `2015/May` (4-digit year / month name):

`osxphotos export /path/to/export --directory "{created.year}/{created.month}"`

The string following `--directory` is an `osxphotos template string`.  Template strings are widely used throughout osxphotos and it's worth your time to learn more about them.  In a template string, the values between the curly braces, e.g. `{created.year}` are replaced with metadata from the photo being exported.  In this case, `{created.year}` is the 4-digit year of the photo's creation date and `{created.month}` is the full month name in the user's locale (e.g. `May`, `mai`, etc.).  In the osxphotos template system these are referred to as template fields. The text not included between `{}` pairs is interpreted literally, in this case `/`, is a directory separator.

osxphotos provides access to almost all the metadata known to Photos about your images.  For example, Photos performs reverse geolocation lookup on photos that contain GPS coordinates to assign place names to the photo.  Using the `--directory` template, you could thus export photos organized by country name:

`osxphotos export /path/to/export --directory "{created.year}/{place.name.country}"`

Of course, some photos might not have an associated place name so the template system allows you specify a default value to use if a template field is null (has no value).

`osxphotos export /path/to/export --directory "{created.year}/{place.name.country,No-Country}"`

The value after the ',' in the template string is the default value, in this case 'No-Country'.

> [!NOTE]  
> If you don't specify a default value and a template field is null, osxphotos will use "_" (underscore character) as the default.

Some template fields, such as `{keyword}`, may expand to more than one value.  For example, if a photo has keywords of "Travel" and "Vacation", `{keyword}` would expand to "Travel", "Vacation".  When used with `--directory`, this would result in the photo being exported to more than one directory (thus more than one copy of the photo would be exported).  For example, if `IMG_1234.JPG` has keywords `Travel`, and `Vacation` and you run the following command:

`osxphotos export /path/to/export --directory "{keyword}"`

the exported files would be:

    /path/to/export/Travel/IMG_1234.JPG
    /path/to/export/Vacation/IMG_1234.JPG

If your photos are organized in folders and albums in Photos you can preserve this structure on export by using the `{folder_album}` template field with the `--directory` option.  For example, if you have a photo in the album `Vacation` which is in the `Travel` folder, the following command would export the photo to the `Travel/Vacation` directory:

`osxphotos export /path/to/export --directory "{folder_album}"`

Photos can belong to more than one album.  In this case, the template field `{folder_album}` will expand to all the album names that the photo belongs to.  For example, if a photo belongs to the albums `Vacation` and `Travel`, the template field `{folder_album}` would expand to `Vacation`, `Travel`.  If the photo belongs to no albums, the template field `{folder_album}` would expand to "_" (the default value).  

All template fields including `{folder_album}` can be further filtered using a number of different filters.  To convert all directory names to lower case for example, use the `lower` filter:

`osxphotos export /path/to/export --directory "{folder_album|lower}"`

If all your photos were organized into various albums under a folder named `Events` but some where also included in other top-level albums and you wanted to export only the `Events` folder, you could use the `filter` option to filter out the other top-level albums by selecting only those folder/album paths that start with `Events`:

`osxphotos export /path/to/export --directory "{folder_album|filter(startswith Events)}"`

You can learn more about the other filters using `osxphotos help export`.

#### Specify exported filename

By default, osxphotos will use the original filename of the photo when exporting.  That is, the filename the photo had when it was taken or imported into Photos.  This is often something like `IMG_1234.JPG` or `DSC05678.dng`.  osxphotos allows you to specify a custom filename template using the `--filename` option in the same way as `--directory` allows you to specify a custom directory name.  For example, Photos allows you specify a title or caption for a photo and you can use this in place of the original filename:

`osxphotos export /path/to/export --filename "{title}"`

The above command will export photos using the title.  Note that you don't need to specify the extension as part of the `--filename` template as osxphotos will automatically add the correct file extension.  Some photos might not have a title so in this case, you could use the default value feature to specify a different name for these photos.  For example, to use the title as the filename, but if no title is specified, use the original filename instead:

    osxphotos export /path/to/export --filename "{title,{original_name}}"
                                                  │    ││  │ 
                                                  │    ││  │ 
         Use photo's title as the filename <──────┘    ││  │
                                                       ││  │
                Value after comma will be used <───────┘│  │
                if title is blank                       │  │
                                                        │  │
                          The default value can be <────┘  │
                          another template field           │
                                                           │
              Use photo's original name if no title <──────┘

The osxphotos template system also allows for limited conditional logic of the type "If a condition is true then do one thing, otherwise, do a different thing". For example, you can use the `--filename` option to name files that are marked as "Favorites" in Photos differently than other files. For example, to add a "#" to the name of every photo that's a favorite:

    osxphotos export /path/to/export --filename "{original_name}{favorite?#,}"
                                                  │              │       │││ 
                                                  │              │       │││ 
         Use photo's original name as filename <──┘              │       │││
                                                                 │       │││
              'favorite' is True if photo is a Favorite, <───────┘       │││
              otherwise, False                                           │││
                                                                         │││
                               '?' specifies a conditional <─────────────┘││
                                                                          ││
                     Value immediately following ? will be used if <──────┘│
                     preceding template field is True or non-blank         │
                                                                           │
                  Value immediately following comma will be used if <──────┘
                  template field is False or blank (null); in this case
                  no value is specified so a blank string "" will be used

Like with `--directory`, using a multi-valued template field such as `{keyword}` may result in more than one copy of a photo being exported.  For example, if `IMG_1234.JPG` has keywords `Travel`, and `Vacation` and you run the following command:

`osxphotos export /path/to/export --filename "{keyword}-{original_name}"`

the exported files would be:

    /path/to/export/Travel-IMG_1234.JPG
    /path/to/export/Vacation-IMG_1234.JPG

#### Edited photos

If a photo has been edited in Photos (e.g. cropped, adjusted, etc.) there will be both an original image and an edited image in the Photos Library.  By default, osxphotos will export both the original and the edited image.  To distinguish between them, osxphotos will append "_edited" to the edited image.  For example, if the original image was named `IMG_1234.JPG`, osxphotos will export the original as `IMG_1234.JPG` and the edited version as `IMG_1234_edited.jpeg`.  

> [!NOTE]  
> Photos changes the extension of edited images to ".jpeg" even if the original was named ".JPG".

You can change the suffix appended to edited images using the `--edited-suffix` option:

`osxphotos export /path/to/export --edited-suffix "_EDIT"`

In this example, the edited image would be named `IMG_1234_EDIT.jpeg`.  Like many options in osxphotos, the `--edited-suffix` option can evaluate an osxphotos template string so you could append the modification date (the date the photo was edited) to all edited photos using this command:

`osxphotos export /path/to/export --edited-suffix "_{modified.year}-{modified.mm}-{modified.dd}"`

In this example, if the photo was edited on 21 April 2021, the name of the exported file would be: `IMG_1234_2021-04-21.jpeg`.

You can tell osxphotos to not export edited photos (that is, only export the original unedited photos) using `--skip-edited`:

`osxphotos export /path/to/export --skip-edited`

You can also tell osxphotos to export either the original photo (if the photo has not been edited) or the edited photo (if it has been edited), but not both, using the `--skip-original-if-edited` option:

`osxphotos export /path/to/export --skip-original-if-edited`

As mentioned above, Photos renames JPEG images that have been edited with the ".jpeg" extension.  Some applications use ".JPG" and others use ".jpg" or ".JPEG".  You can use the `--jpeg-ext` option to have osxphotos rename all JPEG files with the same extension.  Valid values are jpeg, jpg, JPEG, JPG; e.g. `--jpeg-ext jpg` to use '.jpg' for all JPEGs.

`osxphotos export /path/to/export --jpeg-ext jpg`

#### Specifying the Photos library

All the above commands operate on the default Photos library.  Most users only use a single Photos library which is also known as the System Photo Library.  It is possible to use Photos with more than one library.  For example, if you hold down the "Option" key while opening Photos, you can select an alternate Photos library.  If you don't specify which library to use, osxphotos will try find the last opened library.  Occasionally it can't determine this and in that case, it will use the System Photos Library.  If you use more than one Photos library and want to explicitly specify which library to use, you can do so with the `--library` option.

`osxphotos export /path/to/export --library ~/Pictures/MyAlternateLibrary.photoslibrary`

#### Missing photos

osxphotos works by copying photos out of the Photos library folder to export them.  You may see osxphotos report that one or more photos are missing and thus could not be exported.  One possible reason for this is that you are using iCloud to synch your Photos library and Photos either hasn't yet synched the cloud library to the local Mac or you have Photos configured to "Optimize Mac Storage" in Photos Preferences. Another reason is that even if you have Photos configured to download originals to the Mac, Photos does not always download photos from shared albums or original screenshots to the Mac.  

If you encounter missing photos you can tell osxphotos to download the missing photos from iCloud using the `--download-missing` option.  `--download-missing` uses AppleScript to communicate with Photos and tell it to download the missing photos.  Photos' AppleScript interface is somewhat buggy and you may find that Photos crashes.  In this case, osxphotos will attempt to restart Photos to resume the download process.  There's also an experimental `--use-photokit` option that will communicate with Photos using a different "PhotoKit" interface.  This option must be used together with `--download-missing`:

`osxphotos export /path/to/export --download-missing`

`osxphotos export /path/to/export --download-missing --use-photokit`

#### Exporting to external disks

If you are exporting to an external network attached storage (NAS) device, you may encounter errors if the network connection is unreliable.  In this case, you can use the `--retry` option so that osxphotos will automatically retry the export.  Use `--retry` with a number that specifies the number of times to retry the export:

`osxphotos export /path/to/export --retry 3`

In this example, osxphotos will attempt to export a photo up to 3 times if it encounters an error.

In addition to `--retry`, the `--exportdb` and `--ramdb` may improve performance when exporting to an external disk or a NAS. When osxphotos exports photos, it creates an export database file named `.osxphotos_export.db` in the export folder which osxphotos uses to keep track of which photos have been exported.  This allows you to restart and export and to use `--update` to update an existing export. If the connection to the export location is slow or flaky, having the export database located on the export disk may decrease performance.  In this case, you can use `--exportdb DBPATH` to instruct osxphotos to store the export database at DBPATH. If using this option, I recommend putting the export database on your Mac system disk (for example, in your home directory). If you intend to use `--update` to update the export in the future, you must remember where the export database is and use the `--exportdb` option every time you update the export.

Another alternative to using `--exportdb` is to use `--ramdb`.  This option instructs osxphotos to use a RAM database instead of a file on disk.  The RAM database is much faster than the file on disk and doesn't require osxphotos to access the network drive to query or write to the database.  When osxphotos completes the export it will write the RAM database to the export location. This can offer a significant performance boost but you will lose state information if osxphotos crashes or is interrupted during export.

#### Exporting metadata with exported photos

Photos tracks a tremendous amount of metadata associated with photos in the library such as keywords, faces and persons, reverse geolocation data, and image classification labels.  Photos' native export capability does not preserve most of this metadata.  osxphotos can, however, access and preserve almost all the metadata associated with photos.  Using the free [`exiftool`](https://exiftool.org/) app, osxphotos can write metadata to exported photos.  Follow the instructions on the exiftool website to install exiftool then you can use the `--exiftool` option to write metadata to exported photos:

`osxphotos export /path/to/export --exiftool`

This will write basic metadata such as keywords, persons, and GPS location to the exported files.  osxphotos includes several additional options that can be used in conjunction with `--exiftool` to modify the metadata that is written by `exiftool`. For example, you can use the `--keyword-template` option to specify custom keywords (again, via the osxphotos template system).  For example, to use the folder and album a photo is in to create hierarchical keywords in the format used by Lightroom Classic:

    osxphotos export /path/to/export --exiftool --keyword-template "{folder_album(>)}"
                                                                     │            │
                                                                     │            │ 
                           folder_album results in the folder(s)  <──┘            │    
                           and album a photo is contained in                      │  
                                                                                  │     
                           The value in () is used as the path separator  <───────┘     
                           for joining the folders and albums.  For example, 
                           if photo is in Folder1/Folder2/Album, (>) produces
                           "Folder1>Folder2>Album" which some programs, such as
                           Lightroom Classic, treat as hierarchical keywords

The above command will write all the regular metadata that `--exiftool` normally writes to the file upon export but will also add an additional keyword in the exported metadata in the form "Folder1>Folder2>Album".  If you did not include the `(>)` in the template string (e.g. `{folder_album}`), folder_album would render in form "Folder1/Folder2/Album".

A powerful feature of Photos is that it uses machine learning algorithms to automatically classify or label photos.  These labels are used when you search for images in Photos but are not otherwise available to the user.  osxphotos is able to read all the labels associated with a photo and makes those available through the template system via the `{label}`.  Think of these as automatic keywords as opposed to the keywords you assign manually in Photos.  One common use case is to use the automatic labels to create new keywords when exporting images so that these labels are embedded in the image's metadata:

`osxphotos export /path/to/export --exiftool --keyword-template "{label}"`

#### Removing a keyword during export

If some of your photos contain a keyword you do not want to be added to the exported file with `--exiftool`, you can use the template system to remove the keyword from the exported file. For example, if you want to remove the keyword "MyKeyword" from all your photos:

`osxphotos export /path/to/export --exiftool --keyword-template "{keyword|remove(MyKeyword)}" --replace-keywords`

In this example, `|remove(MyKeyword)` is a filter which removes `MyKeyword` from the keyword list of every photo being processed.  The `--replace-keywords` option instructs osxphotos to replace the keywords in the exported file with the filtered keywords from `--keyword-template`.

> [!NOTE]  
> When evaluating templates for `--directory` and `--filename`, osxphotos inserts the automatic default value "_" for any template field which is null (empty or blank).  This is to ensure that there's never a null directory or filename created.  For metadata templates such as `--keyword-template`, osxphotos does not provide an automatic default value thus if the template field is null, no keyword would be created.  Of course, you can provide a default value if desired and osxphotos will use this.  For example, to add "nolabel" as a keyword for any photo that doesn't have labels:
>
> `osxphotos export /path/to/export --exiftool --keyword-template "{label,nolabel}"`

#### Sidecar files

Another way to export metadata about your photos is through the use of sidecar files.  These are files that have the same name as your photo (but with a different extension) and carry the metadata.  Many digital asset management applications (for example, PhotoPrism, Lightroom, Digikam, etc.) can read or write sidecar files.  osxphotos can export metadata in exiftool compatible JSON and XMP formats using the `--sidecar` option.  For example, to output metadata to XMP sidecars:

`osxphotos export /path/to/export --sidecar XMP`

Unlike `--exiftool`, you do not need to install exiftool to use the `--sidecar` feature.  Many of the same configuration options that apply to `--exiftool` to modify metadata, for example, `--keyword-template` can also be used with `--sidecar`.  

Sidecar files are named "photoname.ext.sidecar_ext".  For example, if the photo is named `IMG_1234.JPG` and the sidecar format is XMP, the sidecar would be named `IMG_1234.JPG.XMP`.  Some applications expect the sidecar in this case to be named `IMG_1234.XMP`.  You can use the `-sidecar-drop-ext` option to force osxphotos to name the sidecar files in this manner:

`osxphotos export /path/to/export --sidecar XMP -sidecar-drop-ext`

#### Updating a previous export

If you want to use osxphotos to perform periodic backups of your Photos library rather than a one-time export, use the `--update` option.  When `osxphotos export` is run, it creates a database file named `.osxphotos_export.db` in the export folder. 
> [!NOTE]  
> Because the filename starts with a ".", you won't see it in Finder which treats "dot-files" like this as hidden.  You will see the file in the Terminal.

If you run osxphotos with the `--update` option, it will look for this database file and, if found, use it to retrieve state information from the last time it was run to only export new or changed files.  For example:

`osxphotos export /path/to/export --update`

will read the export database located in `/path/to/export/.osxphotos_export.db` and only export photos that have been added or changed since the last time osxphotos was run.  You can run osxphotos with the `--update` option even if it's never been run before.  If the database isn't found, osxphotos will create it.  If you run `osxphotos export` without `--update` in a folder where you had previously exported photos, it will re-export all the photos.  If your intent is to keep a periodic backup of your Photos Library up to date with osxphotos, you should always use `--update`.

If your workflow involves moving files out of the export directory (for example, you move them into a digital asset management app) but you want to use the features of `--update`, you can use the `--only-new` with `--update` to force osxphotos to only export photos that are new (added to the library) since the last update.  In this case, osxphotos will ignore the previously exported files that are now missing.  Without `--only-new`, osxphotos would see that previously exported files are missing and re-export them.

`osxphotos export /path/to/export --update --only-new`

If your workflow involves editing the images you exported from Photos but you still want to maintain a backup with `--update`, you should use the `--ignore-signature` option.  `--ignore-signature` instructs osxphotos to ignore the file's signature (for example, size and date modified) when deciding which files should be updated with `--update`.  If you edit a file in the export directory and then run `--update` without `--ignore-signature`, osxphotos will see that the file is different than the one in the Photos library and re-export it.

`osxphotos export /path/to/export --update --ignore-signature`

#### Dry Run

You can use the `--dry-run` option to have osxphotos "dry run" or test an export without actually exporting any files.  When combined with the `--verbose` option, which causes osxphotos to print out details of every file being exported, this can be a useful tool for testing your export options before actually running a full export.  For example, if you are learning the template system and want to verify that your `--directory` and `--filename` templates are correct, `--dry-run --verbose` will print out the name of each file being exported.

`osxphotos export /path/to/export --dry-run --verbose`

#### Creating a report of all exported files

You can use the `--report` option to create a report, in comma-separated values (CSV) format that will list the details of all files that were exported, skipped, missing, etc. This file format is compatible with programs such as Microsoft Excel.  Provide the name of the report after the `--report` option:

`osxphotos export /path/to/export --report export.csv`

You can also create reports in JSON or SQLite format by changing the extension of the report filename.  For example, to create a JSON report:

`osxphotos export /path/to/export --report export.json`

And to create a SQLite report:

`osxphotos export /path/to/export --report export.sqlite`

#### Exporting only certain photos

By default, osxphotos will export your entire Photos library.  If you want to export only certain photos, osxphotos provides a rich set of "query options" that allow you to query the Photos database to filter out only certain photos that match your query criteria.  The tutorial does not cover all the query options as there are over 50 of them--read the help text (`osxphotos help export`) to better understand the available query options.  No matter which subset of photos you would like to export, there is almost certainly a way for osxphotos to filter these.  For example, you can filter for only images that contain certain keywords or images without a title, images from a specific time of day or specific date range, images contained in specific albums, etc.

For example, to export only photos with keyword `Travel`:

`osxphotos export /path/to/export --keyword "Travel"`

Like many options in osxphotos, `--keyword` (and most other query options) can be repeated to search for more than one term.  For example, to find photos with keyword `Travel` *or* keyword `Vacation`:

`osxphotos export /path/to/export --keyword "Travel" --keyword "Vacation"`

To export only photos contained in the album "Summer Vacation":

`osxphotos export /path/to/export --album "Summer Vacation"`

In Photos, it's possible to have multiple albums with the same name. In this case, osxphotos would export photos from all albums matching the value passed to `--album`.  If you wanted to export only one of the albums and this album is in a folder, the `--regex` option (short for "regular expression"), which does pattern matching, could be used with the `{folder_album}` template to match the specific album.  For example, if you had a "Summer Vacation" album inside the folder "2018" and also one with the same name inside the folder "2019", you could export just the album "2018/Summer Vacation" using this command:

`osxphotos export /path/to/export --regex "2018/Summer Vacation" "{folder_album}"`

This command matches the pattern "2018/Summer Vacation" against the full folder/album path for every photo.

There are also a number of query options to export only certain types of photos.  For example, to export only photos taken with iPhone "Portrait Mode":

`osxphotos export /path/to/export --portrait`

You can also export photos in a certain date range:

`osxphotos export /path/to/export --from-date "2020-01-01" --to-date "2020-02-28"`

or photos added to the library in the last week:

`osxphotos export /path/to/export --added-in-last "1 week"`

#### Converting images to JPEG on export

Photos can store images in many different formats.  osxphotos can convert non-JPEG images (for example, RAW photos) to JPEG on export using the `--convert-to-jpeg` option.  You can specify the JPEG quality (0: worst, 1.0: best) using `--jpeg-quality`.  For example:

`osxphotos export /path/to/export --convert-to-jpeg --jpeg-quality 0.9`

#### Finder attributes

In addition to using `exiftool` to write metadata directly to the image metadata, osxphotos can write certain metadata that is available to the Finder and Spotlight but does not modify the actual image file.  This is done through something called extended attributes which are stored in the filesystem with a file but do not actually modify the file itself. Finder tags and Finder comments are common examples of these.

osxphotos can, for example, write any keywords in the image to Finder tags so that you can search for images in Spotlight or the Finder using the `tag:tagname` syntax:

`osxphotos export /path/to/export --finder-tag-keywords`

`--finder-tag-keywords` also works with `--keyword-template` as described above in the section on `exiftool`:

`osxphotos export /path/to/export --finder-tag-keywords --keyword-template "{label}"`

The `--xattr-template` option allows you to set a variety of other extended attributes.  It is used in the format `--xattr-template ATTRIBUTE TEMPLATE` where ATTRIBUTE is one of 'authors','comment', 'copyright', 'description', 'findercomment', 'headline', 'keywords'.

For example, to set Finder comment to the photo's title and description:

`osxphotos export /path/to/export --xattr-template findercomment "{title}{newline}{descr}"`

In the template string above, `{newline}` instructs osxphotos to insert a new line character ("\n") between the title and description. In this example, if `{title}` or `{descr}` is empty, you'll get "title\n" or "\ndescription" which may not be desired so you can use more advanced features of the template system to handle these cases:

`osxphotos export /path/to/export --xattr-template findercomment "{title,}{title?{descr?{newline},},}{descr,}"`

Explanation of the template string:

    {title,}{title?{descr?{newline},},}{descr,}
     │           │      │ │       │ │  │ 
     │           │      │ │       │ │  │ 
     └──> insert title (or nothing if no title) 
                 │      │ │       │ │  │
                 └───> is there a title?
                        │ │       │ │  │
                        └───> if so, is there a description? 
                          │       │ │  │
                          └───> if so, insert new line 
                                  │ │  │
                                  └───> if descr is blank, insert nothing
                                    │  │ 
                                    └───> if title is blank, insert nothing
                                       │
                                       └───> finally, insert description 
                                             (or nothing if no description)

In this example, `title?` demonstrates use of the boolean (True/False) feature of the template system.  `title?` is read as "Is the title True (or not blank/empty)?  If so, then the value immediately following the `?` is used in place of `title`.  If `title` is blank, then the value immediately following the comma is used instead.  The format for boolean fields is `field?value if true,value if false`.  Either `value if true` or `value if false` may be blank, in which case a blank string ("") is used for the value and both may also be an entirely new template string as seen in the above example.  Using this format, template strings may be nested inside each other to form complex `if-then-else` statements.

The above example, while complex to read, shows how flexible the osxphotos template system is.  If you invest a little time learning how to use the template system you can easily handle almost any use case you have.

See Extended Attributes section in the help for `osxphotos export` for additional information about this feature.

#### Saving and loading options

If you repeatedly run a complex osxphotos export command (for example, to regularly back-up your Photos library), you can save all the options to a configuration file for future use (`--save-config FILE`) and then load them (`--load-config FILE`) instead of repeating each option on the command line.

To save the configuration:

`osxphotos export /path/to/export <all your options here> --update --save-config osxphotos.toml`

Then the next to you run osxphotos, you can simply do this:

`osxphotos export /path/to/export --load-config osxphotos.toml`

The configuration file is a plain text file in [TOML](https://toml.io/en/) format so the `.toml` extension is standard but you can name the file anything you like.

#### Run commands on exported photos for post-processing

You can use the `--post-command` option to run one or more commands against exported files. The `--post-command` option takes two arguments: CATEGORY and COMMAND.  CATEGORY is a string that describes which category of file to run the command against.  The available categories are described in the help text available via: `osxphotos help export`. For example, the `exported` category includes all exported photos and the `skipped` category includes all photos that were skipped when running export with `--update`.  COMMAND is an osxphotos template string which will be rendered then passed to the shell for execution.  

For example, the following command generates a log of all exported files and their associated keywords:

`osxphotos export /path/to/export --post-command exported "echo {shell_quote,{filepath}{comma}{,+keyword,}} >> {shell_quote,{export_dir}/exported.txt}"`

The special template field `{shell_quote}` ensures a string is properly quoted for execution in the shell.  For example, it's possible that a file path or keyword in this example has a space in the value and if not properly quoted, this would cause an error in the execution of the command. When running commands, the template `{filepath}` is set to the full path of the exported file and `{export_dir}` is set to the full path of the base export directory.  

Explanation of the template string:

    {shell_quote,{filepath}{comma}{,+keyword,}}
     │            │         │      │        │
     │            │         │      |        │
     └──> quote everything after comma for proper execution in the shell
                  │         │      │        │
                  └───> filepath of the exported file
                           │       │        │
                           └───> insert a comma 
                                   │        │
                                   └───> join the list of keywords together with a ","
                                            │
                                            └───> if no keywords, insert nothing (empty string: "")

Another example: if you had `exiftool` installed and wanted to wipe all metadata from all exported files, you could use the following:

`osxphotos export /path/to/export --post-command exported "/usr/local/bin/exiftool -all= {filepath|shell_quote}"`

This command uses the `|shell_quote` template filter instead of the `{shell_quote}` template because the only thing that needs to be quoted is the path to the exported file. Template filters filter the value of the rendered template field.  A number of other filters are available and are described in the help text.

#### An example from an actual osxphotos user

Here's a comprehensive use case from an actual osxphotos user that integrates many of the concepts discussed in this tutorial (thank-you Philippe for contributing this!):

    I usually import my iPhone’s photo roll on a more or less regular basis, and it
    includes photos and videos. As a result, the size ot my Photos library may rise
    very quickly. Nevertheless, I will tag and geolocate everything as Photos has a
    quite good keyword management system.

    After a while, I want to take most of the videos out of the library and move them
    to a separate "videos" folder on a different folder / volume. As I might want to
    use them in Final Cut Pro, and since Final Cut is able to import Finder tags into
    its internal library tagging system, I will use osxphotos to do just this.

    Picking the videos can be left to Photos, using a smart folder for instance. Then
    just add a keyword to all videos to be processed. Here I chose "Quik" as I wanted
    to spot all videos created on my iPhone using the Quik application (now part of
    GoPro).

    I want to retrieve my keywords only and make sure they populate the Finder tags, as
    well as export all the persons identified in the videos by Photos.  I also want to
    merge any keywords or persons already in the video metadata with the exported
    metadata.

    Keeping Photo’s edited titles and descriptions and putting both in the Finder
    comments field in a readable manner is also enabled.

    And I want to keep the file’s creation date (using `--touch-file`).

    Finally, use `--strip` to remove any leading or trailing whitespace from processed
    template fields.

`osxphotos export ~/Desktop/folder for exported videos/ --keyword Quik --only-movies --library /path to my.photoslibrary --touch-file --finder-tag-keywords --person-keyword --xattr-template findercomment "{title}{title?{descr?{newline},},}{descr}" --exiftool-merge-keywords --exiftool-merge-persons --exiftool --strip`

#### Color Themes

Some osxphotos commands such as export use color themes to colorize the output to make it more legible. The theme may be specified with the `--theme` option. For example: `osxphotos export /path/to/export --verbose --theme dark` uses a theme suited for dark terminals. If you don't specify the color theme, osxphotos will select a default theme based on the current terminal settings. You can also specify your own default theme. See `osxphotos help theme` for more information on themes and for commands to help manage themes.  Themes are defined in `.theme` files in the `~/.osxphotos/themes` directory and use style specifications compatible with the [rich](https://rich.readthedocs.io/en/stable/style.html) library.

#### Conclusion

osxphotos is very flexible.  If you merely want to backup your Photos library, then spending a few minutes to understand the `--directory` option is likely all you need and you can be up and running in minutes.  However, if you have a more complex workflow, osxphotos likely provides options to implement your workflow.  This tutorial does not attempt to cover every option offered by osxphotos but hopefully it provides a good understanding of what kinds of things are possible and where to explore if you want to learn more.
<!-- OSXPHOTOS-TUTORIAL:END -->

### Command line reference: export

`osxphotos help export`
<!-- OSXPHOTOS-EXPORT-USAGE:START - Do not remove or modify this section -->
```
Usage: osxphotos export [OPTIONS] DEST

  Export photos from the Photos database. Export path DEST is required.

  Optionally, query the Photos database using 1 or more search options; if more
  than one different option is provided, they are treated as "AND" (e.g. search
  for photos matching all options). If the same query option is provided
  multiple times, they are treated as "OR" (e.g. search for photos matching any
  of the options). If no query options are provided, all photos will be
  exported.

  For example, adding the query options:

  --person "John Doe" --person "Jane Doe" --keyword "vacation"

  will export all photos with either person of ("John Doe" OR "Jane Doe") AND
  keyword of "vacation"

  By default, all versions of all photos will be exported including edited
  versions, live photo movies, burst photos, and associated raw images. See
  --skip-edited, --skip-live, --skip-bursts, and --skip-raw options to modify
  this behavior.

Options:
  --library, --db PHOTOS_LIBRARY_PATH
                                  Specify path to Photos library. If not
                                  provided, will attempt to find the library to
                                  use in the following order: 1. last opened
                                  library, 2. system library, 3.
                                  ~/Pictures/Photos Library.photoslibrary
  -V, --verbose                   Print verbose output; may be specified
                                  multiple times for more verbose output.
  --timestamp                     Add time stamp to verbose output
  --no-progress                   Do not display progress bar during export.
  --keyword KEYWORD               Search for photos with keyword KEYWORD. If
                                  more than one keyword, treated as "OR", e.g.
                                  find photos matching any keyword
  --no-keyword                    Search for photos with no keyword.
  --person PERSON                 Search for photos with person PERSON. If more
                                  than one person, treated as "OR", e.g. find
                                  photos matching any person
  --album ALBUM                   Search for photos in album ALBUM. If more than
                                  one album, treated as "OR", e.g. find photos
                                  matching any album
  --folder FOLDER                 Search for photos in an album in folder
                                  FOLDER. If more than one folder, treated as
                                  "OR", e.g. find photos in any FOLDER.  Only
                                  searches top level folders (e.g. does not look
                                  at subfolders)
  --name FILENAME                 Search for photos with filename matching
                                  FILENAME. If more than one --name options is
                                  specified, they are treated as "OR", e.g. find
                                  photos matching any FILENAME.
  --uuid UUID                     Search for photos with UUID(s). May be
                                  repeated to include multiple UUIDs.
  --uuid-from-file FILE           Search for photos with UUID(s) loaded from
                                  FILE. Format is a single UUID per line. Lines
                                  preceded with # are ignored. If FILE is '-',
                                  read UUIDs from stdin.
  --title TITLE                   Search for TITLE in title of photo.
  --no-title                      Search for photos with no title.
  --description DESC              Search for DESC in description of photo.
  --no-description                Search for photos with no description.
  --place PLACE                   Search for PLACE in photo's reverse
                                  geolocation info
  --no-place                      Search for photos with no associated place
                                  name info (no reverse geolocation info)
  --location                      Search for photos with associated location
                                  info (e.g. GPS coordinates)
  --no-location                   Search for photos with no associated location
                                  info (e.g. no GPS coordinates)
  --label LABEL                   Search for photos with image classification
                                  label LABEL (Photos 5+ only). If more than one
                                  label, treated as "OR", e.g. find photos
                                  matching any label
  --uti UTI                       Search for photos whose uniform type
                                  identifier (UTI) matches UTI
  -i, --ignore-case               Case insensitive search for title,
                                  description, place, keyword, person, or album.
  --edited                        Search for photos that have been edited.
  --not-edited                    Search for photos that have not been edited.
  --external-edit                 Search for photos edited in external editor.
  --favorite                      Search for photos marked favorite.
  --not-favorite                  Search for photos not marked favorite.
  --hidden                        Search for photos marked hidden.
  --not-hidden                    Search for photos not marked hidden.
  --shared                        Search for photos in shared iCloud album
                                  (Photos 5+ only).
  --not-shared                    Search for photos not in shared iCloud album
                                  (Photos 5+ only).
  --burst                         Search for photos that were taken in a burst.
  --not-burst                     Search for photos that are not part of a
                                  burst.
  --live                          Search for Apple live photos
  --not-live                      Search for photos that are not Apple live
                                  photos.
  --portrait                      Search for Apple portrait mode photos.
  --not-portrait                  Search for photos that are not Apple portrait
                                  mode photos.
  --screenshot                    Search for screenshot photos.
  --not-screenshot                Search for photos that are not screenshot
                                  photos.
  --slow-mo                       Search for slow motion videos.
  --not-slow-mo                   Search for photos that are not slow motion
                                  videos.
  --time-lapse                    Search for time lapse videos.
  --not-time-lapse                Search for photos that are not time lapse
                                  videos.
  --hdr                           Search for high dynamic range (HDR) photos.
  --not-hdr                       Search for photos that are not HDR photos.
  --selfie                        Search for selfies (photos taken with front-
                                  facing cameras).
  --not-selfie                    Search for photos that are not selfies.
  --panorama                      Search for panorama photos.
  --not-panorama                  Search for photos that are not panoramas.
  --has-raw                       Search for photos with both a jpeg and raw
                                  version
  --only-movies                   Search only for movies (default searches both
                                  images and movies).
  --only-photos                   Search only for photos/images (default
                                  searches both images and movies).
  --from-date DATE                Search for items created on or after DATE,
                                  e.g. 2000-01-12T12:00:00,
                                  2001-01-12T12:00:00-07:00, or 2000-12-31 (ISO
                                  8601 with/without timezone).
  --to-date DATE                  Search for items created before DATE, e.g.
                                  2000-01-12T12:00:00,
                                  2001-01-12T12:00:00-07:00, or 2000-12-31 (ISO
                                  8601 with/without timezone).
  --from-time TIME                Search for items created on or after TIME of
                                  day, e.g. 12:00, or 12:00:00.
  --to-time TIME                  Search for items created before TIME of day,
                                  e.g. 12:00 or 12:00:00.
  --year YEAR                     Search for items from a specific year, e.g.
                                  --year 2022 to find all photos from the year
                                  2022. May be repeated to search multiple
                                  years.
  --added-before DATE             Search for items added to the library before a
                                  specific date/time, e.g. --added-before e.g.
                                  2000-01-12T12:00:00,
                                  2001-01-12T12:00:00-07:00, or 2000-12-31 (ISO
                                  8601 with/without timezone).
  --added-after DATE              Search for items added to the library on or
                                  after a specific date/time, e.g. --added-after
                                  e.g. 2000-01-12T12:00:00,
                                  2001-01-12T12:00:00-07:00, or 2000-12-31 (ISO
                                  8601 with/without timezone).
  --added-in-last TIME_DELTA      Search for items added to the library in the
                                  last TIME_DELTA, where TIME_DELTA is a string
                                  like '12 hrs', '1 day', '1d', '1 week',
                                  '2weeks', '1 month', '1 year'. for example,
                                  `--added-in-last 7d` and `--added-in-last '1
                                  week'` are equivalent. months are assumed to
                                  be 30 days and years are assumed to be 365
                                  days. Common English abbreviations are
                                  accepted, e.g. d, day, days or m, min,
                                  minutes.
  --has-comment                   Search for photos that have comments.
  --no-comment                    Search for photos with no comments.
  --has-likes                     Search for photos that have likes.
  --no-likes                      Search for photos with no likes.
  --is-reference                  Search for photos that were imported as
                                  referenced files (not copied into Photos
                                  library).
  --not-reference                 Search for photos that are not references,
                                  that is, they were copied into the Photos
                                  library and are managed by Photos.
  --in-album                      Search for photos that are in one or more
                                  albums.
  --not-in-album                  Search for photos that are not in any albums.
  --duplicate                     Search for photos with possible duplicates.
                                  osxphotos will compare signatures of photos,
                                  evaluating date created, size, height, width,
                                  and edited status to find *possible*
                                  duplicates. This does not compare images byte-
                                  for-byte nor compare hashes but should find
                                  photos imported multiple times or duplicated
                                  within Photos.
  --min-size SIZE                 Search for photos with size >= SIZE bytes. The
                                  size evaluated is the photo's original size
                                  (when imported to Photos). Size may be
                                  specified as integer bytes or using SI or NIST
                                  units. For example, the following are all
                                  valid and equivalent sizes: '1048576'
                                  '1.048576MB', '1 MiB'.
  --max-size SIZE                 Search for photos with size <= SIZE bytes. The
                                  size evaluated is the photo's original size
                                  (when imported to Photos). Size may be
                                  specified as integer bytes or using SI or NIST
                                  units. For example, the following are all
                                  valid and equivalent sizes: '1048576'
                                  '1.048576MB', '1 MiB'.
  --missing                       Search for photos missing from disk.
  --not-missing                   Search for photos present on disk (e.g. not
                                  missing).
  --cloudasset                    Search for photos that are part of an iCloud
                                  library
  --not-cloudasset                Search for photos that are not part of an
                                  iCloud library
  --incloud                       Search for photos that are in iCloud (have
                                  been synched)
  --not-incloud                   Search for photos that are not in iCloud (have
                                  not been synched)
  --syndicated                    Search for photos that have been shared via
                                  syndication ('Shared with You' album via
                                  Messages, etc.)
  --not-syndicated                Search for photos that have not been shared
                                  via syndication ('Shared with You' album via
                                  Messages, etc.)
  --saved-to-library              Search for syndicated photos that have saved
                                  to the library
  --not-saved-to-library          Search for syndicated photos that have not
                                  saved to the library
  --shared-moment                 Search for photos that are part of a shared
                                  moment
  --not-shared-moment             Search for photos that are not part of a
                                  shared moment
  --shared-library                Search for photos that are part of a shared
                                  library
  --not-shared-library            Search for photos that are not part of a
                                  shared library
  --regex REGEX TEMPLATE          Search for photos where TEMPLATE matches
                                  regular expression REGEX. For example, to find
                                  photos in an album that begins with 'Beach': '
                                  --regex "^Beach" "{album}"'. You may specify
                                  more than one regular expression match by
                                  repeating '--regex' with different arguments.
  --selected                      Filter for photos that are currently selected
                                  in Photos.
  --exif EXIF_TAG VALUE           Search for photos where EXIF_TAG exists in
                                  photo's EXIF data and contains VALUE. For
                                  example, to find photos created by Adobe
                                  Photoshop: `--exif Software 'Adobe Photoshop'
                                  `or to find all photos shot on a Canon camera:
                                  `--exif Make Canon`. EXIF_TAG can be any valid
                                  exiftool tag, with or without group name, e.g.
                                  `EXIF:Make` or `Make`. To use --exif, exiftool
                                  must be installed and in the path.
  --query-eval CRITERIA           Evaluate CRITERIA to filter photos. CRITERIA
                                  will be evaluated in context of the following
                                  python list comprehension: `photos = [photo
                                  for photo in photos if CRITERIA]` where photo
                                  represents a PhotoInfo object. For example:
                                  `--query-eval photo.favorite` returns all
                                  photos that have been favorited and is
                                  equivalent to --favorite. You may specify more
                                  than one CRITERIA by using --query-eval
                                  multiple times. CRITERIA must be a valid
                                  python expression. See
                                  https://rhettbull.github.io/osxphotos/ for
                                  additional documentation on the PhotoInfo
                                  class.
  --query-function filename.py::function
                                  Run function to filter photos. Use this in
                                  format: --query-function filename.py::function
                                  where filename.py is a python file you've
                                  created and function is the name of the
                                  function in the python file you want to call.
                                  Your function will be passed a list of
                                  PhotoInfo objects and is expected to return a
                                  filtered list of PhotoInfo objects. You may
                                  use more than one function by repeating the
                                  --query-function option with a different
                                  value. Your query function will be called
                                  after all other query options have been
                                  evaluated. You may also specify a URL to a
                                  python file in the format: --query-function
                                  https://path/to/module.py::function See https:
                                  //github.com/RhetTbull/osxphotos/blob/master/e
                                  xamples/query_function.py for example of a
                                  query function.
  --deleted-only                  Include only photos from the 'Recently
                                  Deleted' folder.
  --deleted                       Include photos from the 'Recently Deleted'
                                  folder.
  --update                        Only export new or updated files. See also
                                  --force-update and notes below on export and
                                  --update.
  --force-update                  Only export new or updated files. Unlike
                                  --update, --force-update will re-export photos
                                  if their metadata has changed even if this
                                  would not otherwise trigger an export. See
                                  also --update and notes below on export and
                                  --update.
  --update-errors                 Update files that were previously exported but
                                  produced errors during export. For example, if
                                  a file produced an error with --exiftool due
                                  to bad metadata, this option will re-export
                                  the file and attempt to write the metadata
                                  again when used with --exiftool and --update.
                                  Without --update-errors, photos that were
                                  successfully exported but generated an error
                                  or warning during export will not be re-
                                  attempted if metadata has not changed. Must be
                                  used with --update.
  --ignore-signature              When used with '--update', ignores file
                                  signature when updating files. This is useful
                                  if you have processed or edited exported
                                  photos changing the file signature (size &
                                  modification date). In this case, '--update'
                                  would normally re-export the processed files
                                  but with '--ignore-signature', files which
                                  exist in the export directory will not be re-
                                  exported. If used with '--sidecar', '--ignore-
                                  signature' has the following behavior: 1) if
                                  the metadata (in Photos) that went into the
                                  sidecar did not change, the sidecar will not
                                  be updated; 2) if the metadata (in Photos)
                                  that went into the sidecar did change, a new
                                  sidecar is written but a new image file is
                                  not; 3) if a sidecar does not exist for the
                                  photo, a sidecar will be written whether or
                                  not the photo file was written or updated.
  --only-new                      If used with --update, ignores any previously
                                  exported files, even if missing from the
                                  export folder and only exports new files that
                                  haven't previously been exported.
  --limit LIMIT                   Export at most LIMIT photos. Useful for
                                  testing. May be used with --update to export
                                  incrementally.
  --dry-run                       Dry run (test) the export but don't actually
                                  export any files; most useful with --verbose.
  --export-as-hardlink            Hardlink files instead of copying them. Cannot
                                  be used with --exiftool which creates copies
                                  of the files with embedded EXIF data. Note: on
                                  APFS volumes, files are cloned when exporting
                                  giving many of the same advantages as
                                  hardlinks without having to use --export-as-
                                  hardlink.
  --touch-file                    Sets the file's modification time to match
                                  photo date.
  --overwrite                     Overwrite existing files. Default behavior is
                                  to add (1), (2), etc to filename if file
                                  already exists. Use this with caution as it
                                  may create name collisions on export. (e.g. if
                                  two files happen to have the same name)
  --retry RETRY                   Automatically retry export up to RETRY times
                                  if an error occurs during export.  This may be
                                  useful with network drives that experience
                                  intermittent errors.
  --export-by-date                Automatically create output folders to
                                  organize photos by date created (e.g.
                                  DEST/2019/12/20/photoname.jpg).
  --skip-edited                   Do not export edited version of photo if an
                                  edited version exists.
  --skip-original-if-edited       Do not export original if there is an edited
                                  version (exports only the edited version).
  --skip-bursts                   Do not export all associated burst images in
                                  the library if a photo is a burst photo.
  --skip-live                     Do not export the associated live video
                                  component of a live photo.
  --skip-raw                      Do not export associated RAW image of a
                                  RAW+JPEG pair.  Note: this does not skip RAW
                                  photos if the RAW photo does not have an
                                  associated JPEG image (e.g. the RAW file was
                                  imported to Photos without a JPEG preview).
  --skip-uuid UUID                Skip photos with UUID(s) during export. May be
                                  repeated to include multiple UUIDs.
  --skip-uuid-from-file FILE      Skip photos with UUID(s) loaded from FILE.
                                  Format is a single UUID per line.  Lines
                                  preceded with # are ignored.
  --current-name                  Use photo's current filename instead of
                                  original filename for export.  Note: Starting
                                  with Photos 5, all photos are renamed upon
                                  import.  By default, photos are exported with
                                  the the original name they had before import.
  --convert-to-jpeg               Convert all non-JPEG images (e.g. RAW, HEIC,
                                  PNG, etc) to JPEG upon export. Note: does not
                                  convert the RAW component of a RAW+JPEG pair
                                  as the associated JPEG image will be exported.
                                  You can use --skip-raw to skip exporting the
                                  associated RAW image of a RAW+JPEG pair. See
                                  also --jpeg-quality and --jpeg-ext. Only works
                                  if your Mac has a GPU (thus may not work on
                                  virtual machines).
  --jpeg-quality FLOAT RANGE      Value in range 0.0 to 1.0 to use with
                                  --convert-to-jpeg. A value of 1.0 specifies
                                  best quality, a value of 0.0 specifies maximum
                                  compression. Defaults to 1.0  [0.0<=x<=1.0]
  --fix-orientation               Automatically fix image orientation in
                                  exported photos to match orientation in Photos
                                  database. Requires exiftool be installed and
                                  in the path. This is useful mainly for iPhoto
                                  libraries. When an image is rotated in iPhoto,
                                  the image orientation is not actually changed,
                                  instead the image is tagged with an
                                  orientation value in the iPhoto database. This
                                  means that when the image is exported, the
                                  orientation may not be correct. This option
                                  will read the EXIF orientation data and fix
                                  the image's orientation if necessary. If used
                                  with Photos libraries, this option will result
                                  in the original image also being adjusted upon
                                  export.
  --preview                       Export preview image generated by Photos. This
                                  is a lower-resolution image used by Photos to
                                  quickly preview the image. See also --preview-
                                  suffix and --preview-if-missing.
  --preview-if-missing            Export preview image generated by Photos if
                                  the actual photo file is missing from the
                                  library. This may be helpful if photos were
                                  not copied to the Photos library and the
                                  original photo is missing. See also --preview-
                                  suffix and --preview.
  --preview-suffix SUFFIX         Optional suffix template for naming preview
                                  photos.  Default name for preview photos is in
                                  form 'photoname_preview.ext'. For example,
                                  with '--preview-suffix _low_res', the preview
                                  photo would be named 'photoname_low_res.ext'.
                                  The default suffix is '_preview'. Multi-value
                                  templates (see Templating System) are not
                                  permitted with --preview-suffix. See also
                                  --preview and --preview-if-missing.
  --download-missing              Attempt to download missing photos from
                                  iCloud. The current implementation uses
                                  Applescript to interact with Photos to export
                                  the photo which will force Photos to download
                                  from iCloud if the photo does not exist on
                                  disk.  This will be slow and will require
                                  internet connection. This obviously only works
                                  if the Photos library is synched to iCloud.
                                  Note: --download-missing does not currently
                                  export all burst images; only the primary
                                  photo will be exported--associated burst
                                  images will be skipped.
  --export-aae                    Also export an adjustments file detailing
                                  edits made to the original. The resulting file
                                  is named photoname.AAE. Note that to import
                                  these files back to Photos succesfully, you
                                  also need to export the edited photo and match
                                  the filename format Photos.app expects:
                                  --filename 'IMG_{edited_version?E,}{id:04d}'
                                  --edited-suffix ''
  --sidecar FORMAT                Create sidecar for each photo exported; valid
                                  FORMAT values: xmp, json, exiftool; --sidecar
                                  xmp: create XMP sidecar used by Digikam, Adobe
                                  Lightroom, etc. The sidecar file is named in
                                  format photoname.ext.xmp The XMP sidecar
                                  exports the following tags: Description,
                                  Title, Keywords/Tags, Subject (set to Keywords
                                  + PersonInImage), PersonInImage, CreateDate,
                                  ModifyDate, GPSLongitude, Face Regions
                                  (Metadata Working Group and Microsoft Photo).
                                  --sidecar json: create JSON sidecar useable by
                                  exiftool (https://exiftool.org/) The sidecar
                                  file can be used to apply metadata to the file
                                  with exiftool, for example: "exiftool
                                  -j=photoname.jpg.json photoname.jpg" The
                                  sidecar file is named in format
                                  photoname.ext.json; format includes tag groups
                                  (equivalent to running 'exiftool -G -j').
                                  --sidecar exiftool: create JSON sidecar
                                  compatible with output of 'exiftool -j'.
                                  Unlike '--sidecar json', '--sidecar exiftool'
                                  does not export tag groups. Sidecar filename
                                  is in format photoname.ext.json; For a list of
                                  tags exported in the JSON and exiftool
                                  sidecar, see '--exiftool'. See also '--ignore-
                                  signature'.
  --sidecar-drop-ext              Drop the photo's extension when naming sidecar
                                  files. By default, sidecar files are named in
                                  format 'photo_filename.photo_ext.sidecar_ext',
                                  e.g. 'IMG_1234.JPG.xmp'. Use '--sidecar-drop-
                                  ext' to ignore the photo extension. Resulting
                                  sidecar files will have name in format
                                  'IMG_1234.xmp'. Warning: this may result in
                                  sidecar filename collisions if there are files
                                  of different types but the same name in the
                                  output directory, e.g. 'IMG_1234.JPG' and
                                  'IMG_1234.MOV'.
  --sidecar-template MAKO_TEMPLATE_FILE SIDECAR_FILENAME_TEMPLATE OPTIONS
                                  Create a custom sidecar file for each photo
                                  exported with user provided Mako template
                                  (MAKO_TEMPLATE_FILE). MAKO_TEMPLATE_FILE must
                                  be a valid Mako template (see
                                  https://www.makotemplates.org/). The template
                                  will passed the following variables: photo
                                  (PhotoInfo object for the photo being
                                  exported), sidecar_path (pathlib.Path object
                                  for the path to the sidecar being written),
                                  and photo_path (pathlib.Path object for the
                                  path to the exported photo.
                                  SIDECAR_FILENAME_TEMPLATE must be a valid
                                  template string (see Templating System in
                                  help) which will be rendered to generate the
                                  filename of the sidecar file. The `{filepath}`
                                  template variable may be used in the
                                  SIDECAR_FILENAME_TEMPLATE to refer to the
                                  filename of the photo being exported. OPTIONS
                                  is a comma-separated list of strings providing
                                  additional options to the template. Valid
                                  options are: write_skipped, strip_whitespace,
                                  strip_lines, skip_zero, catch_errors, none.
                                  write_skipped will cause the sidecar file to
                                  be written even if the photo is skipped during
                                  export. If write_skipped is not passed as an
                                  option, the sidecar file will not be written
                                  if the photo is skipped during export.
                                  strip_whitespace and strip_lines indicate
                                  whether or not to strip whitespace and blank
                                  lines, respectively, from the resulting
                                  sidecar file. skip_zero causes the sidecar
                                  file to be skipped if the rendered template is
                                  zero-length. catch_errors causes errors in the
                                  template to be caught and logged but not
                                  raised. Without catch_errors, osxphotos will
                                  abort the export if an error occurs in the
                                  template. For example, to create a sidecar
                                  file with extension .xmp using a template file
                                  named 'sidecar.mako' and write a sidecar for
                                  skipped photos and strip blank lines but not
                                  whitespace: `--sidecar-template sidecar.mako
                                  '{filepath}.xmp' write_skipped,strip_lines`.
                                  To do the same but to drop the photo extension
                                  from the sidecar filename: `--sidecar-template
                                  sidecar.mako
                                  '{filepath.parent}/{filepath.stem}.xmp'
                                  write_skipped,strip_lines`. If you are not
                                  passing any options, you must pass 'none' as
                                  the last argument to --sidecar-template:
                                  `--sidecar-template sidecar.mako
                                  '{filepath}.xmp' none`. For an example Mako
                                  file see https://raw.githubusercontent.com/Rhe
                                  tTbull/osxphotos/main/examples/custom_sidecar.
                                  mako
  --exiftool                      Use exiftool to write metadata directly to
                                  exported photos. To use this option, exiftool
                                  must be installed and in the path.  exiftool
                                  may be installed from https://exiftool.org/.
                                  Cannot be used with --export-as-hardlink.
                                  Writes the following metadata:
                                  EXIF:ImageDescription, XMP:Description (see
                                  also --description-template); XMP:Title;
                                  XMP:TagsList, IPTC:Keywords, XMP:Subject (see
                                  also --keyword-template, --person-keyword,
                                  --album-keyword); XMP:PersonInImage;
                                  EXIF:GPSLatitudeRef; EXIF:GPSLongitudeRef;
                                  EXIF:GPSLatitude; EXIF:GPSLongitude;
                                  EXIF:GPSPosition; EXIF:DateTimeOriginal;
                                  EXIF:OffsetTimeOriginal; EXIF:ModifyDate (see
                                  --ignore-date-modified); IPTC:DateCreated;
                                  IPTC:TimeCreated; (video files only):
                                  QuickTime:CreationDate; QuickTime:CreateDate;
                                  QuickTime:ModifyDate (see also --ignore-date-
                                  modified); QuickTime:GPSCoordinates;
                                  UserData:GPSCoordinates.
  --exiftool-path EXIFTOOL_PATH   Optionally specify path to exiftool; if not
                                  provided, will look for exiftool in $PATH.
  --exiftool-option OPTION        Optional flag/option to pass to exiftool when
                                  using --exiftool. For example, --exiftool-
                                  option '-m' to ignore minor warnings. Specify
                                  these as you would on the exiftool command
                                  line. See exiftool docs at
                                  https://exiftool.org/exiftool_pod.html for
                                  full list of options. More than one option may
                                  be specified by repeating the option, e.g.
                                  --exiftool-option '-m' --exiftool-option '-F'.
  --exiftool-merge-keywords       Merge any keywords found in the original file
                                  with keywords used for '--exiftool' and '--
                                  sidecar'.
  --exiftool-merge-persons        Merge any persons found in the original file
                                  with persons used for '--exiftool' and '--
                                  sidecar'.
  --favorite-rating               When used with --exiftool or --sidecar, set
                                  XMP:Rating=5 for photos marked as Favorite and
                                  XMP:Rating=0 for non-Favorites. If not
                                  specified, XMP:Rating is not set.
  --ignore-date-modified          If used with --exiftool or --sidecar, will
                                  ignore the photo modification date and set
                                  EXIF:ModifyDate to EXIF:DateTimeOriginal; this
                                  is consistent with how Photos handles the
                                  EXIF:ModifyDate tag.
  --person-keyword                Use person in image as keyword/tag when
                                  exporting metadata.
  --album-keyword                 Use album name as keyword/tag when exporting
                                  metadata.
  --keyword-template TEMPLATE     For use with --exiftool, --sidecar; specify a
                                  template string to use as keyword in the form
                                  '{name,DEFAULT}' This is the same format as
                                  --directory.  For example, if you wanted to
                                  add the full path to the folder and album
                                  photo is contained in as a keyword when
                                  exporting you could specify --keyword-template
                                  "{folder_album}" You may specify more than one
                                  template, for example --keyword-template
                                  "{folder_album}" --keyword-template
                                  "{created.year}". See '--replace-keywords' and
                                  Templating System below.
  --replace-keywords              Replace keywords with any values specified
                                  with --keyword-template. By default,
                                  --keyword-template will add keywords to any
                                  keywords already associated with the photo.
                                  If --replace-keywords is specified, values
                                  from --keyword-template will replace any
                                  existing keywords instead of adding additional
                                  keywords.
  --description-template TEMPLATE
                                  For use with --exiftool, --sidecar; specify a
                                  template string to use as description in the
                                  form '{name,DEFAULT}' This is the same format
                                  as --directory.  For example, if you wanted to
                                  append 'exported with osxphotos on [today's
                                  date]' to the description, you could specify
                                  --description-template "{descr} exported with
                                  osxphotos on {today.date}" See Templating
                                  System below.
  --finder-tag-template TEMPLATE  Set MacOS Finder tags to TEMPLATE. These tags
                                  can be searched in the Finder or Spotlight
                                  with 'tag:tagname' format. For example, '--
                                  finder-tag-template "{label}"' to set Finder
                                  tags to photo labels. You may specify multiple
                                  TEMPLATE values by using '--finder-tag-
                                  template' multiple times. See also '--finder-
                                  tag-keywords and Extended Attributes below.'.
  --finder-tag-keywords           Set MacOS Finder tags to keywords; any
                                  keywords specified via '--keyword-template', '
                                  --person-keyword', etc. will also be used as
                                  Finder tags. See also '--finder-tag-template
                                  and Extended Attributes below.'.
  --xattr-template ATTRIBUTE TEMPLATE
                                  Set extended attribute ATTRIBUTE to TEMPLATE
                                  value. Valid attributes are: 'authors',
                                  'comment', 'copyright', 'creator',
                                  'description', 'findercomment', 'headline',
                                  'participants', 'projects', 'starrating',
                                  'subject', 'title', 'version'. For example, to
                                  set Finder comment to the photo's title and
                                  description: '--xattr-template findercomment
                                  "{title}; {descr}" See Extended Attributes
                                  below for additional details on this option.
  --directory DIRECTORY           Optional template for specifying name of
                                  output directory in the form '{name,DEFAULT}'.
                                  See below for additional details on templating
                                  system.
  --filename FILENAME             Optional template for specifying name of
                                  output file in the form '{name,DEFAULT}'. File
                                  extension will be added automatically--do not
                                  include an extension in the FILENAME template.
                                  See below for additional details on templating
                                  system.
  --jpeg-ext EXTENSION            Specify file extension for JPEG files. Photos
                                  uses .jpeg for edited images but many images
                                  are imported with .jpg or .JPG which can
                                  result in multiple different extensions used
                                  for JPEG files upon export.  Use --jpeg-ext to
                                  specify a single extension to use for all
                                  exported JPEG images. Valid values are jpeg,
                                  jpg, JPEG, JPG; e.g. '--jpeg-ext jpg' to use
                                  '.jpg' for all JPEGs.
  --strip                         Optionally strip leading and trailing
                                  whitespace from any rendered templates. For
                                  example, if --filename template is "{title,}
                                  {original_name}" and image has no title,
                                  resulting file would have a leading space but
                                  if used with --strip, this will be removed.
  --edited-suffix SUFFIX          Optional suffix template for naming edited
                                  photos.  Default name for edited photos is in
                                  form 'photoname_edited.ext'. For example, with
                                  '--edited-suffix _bearbeiten', the edited
                                  photo would be named
                                  'photoname_bearbeiten.ext'.  The default
                                  suffix is '_edited'. Multi-value templates
                                  (see Templating System) are not permitted with
                                  --edited-suffix.
  --original-suffix SUFFIX        Optional suffix template for naming original
                                  photos.  Default name for original photos is
                                  in form 'filename.ext'. For example, with '--
                                  original-suffix _original', the original photo
                                  would be named 'filename_original.ext'.  The
                                  default suffix is '' (no suffix). Multi-value
                                  templates (see Templating System) are not
                                  permitted with --original-suffix.
  --use-photos-export             Force the use of AppleScript or PhotoKit to
                                  export even if not missing (see also '--
                                  download-missing' and '--use-photokit').
  --use-photokit                  Use with '--download-missing' or '--use-
                                  photos-export' to use direct Photos interface
                                  instead of AppleScript to export. Highly
                                  experimental alpha feature; does not work with
                                  iTerm2 (use with Terminal.app). This is faster
                                  and more reliable than the default AppleScript
                                  interface.
  --report REPORT_FILE            Write a report of all files that were
                                  exported. The extension of the report filename
                                  will be used to determine the format. Valid
                                  extensions are: .csv (CSV file), .json (JSON),
                                  .db and .sqlite (SQLite database). REPORT_FILE
                                  may be a template string (see Templating
                                  System), for example, --report
                                  'export_{today.date}.csv' will write a CSV
                                  report file named with today's date. See also
                                  --append.
  --append                        If used with --report, add data to existing
                                  report file instead of overwriting it. See
                                  also --report.
  --cleanup                       Cleanup export directory by deleting any files
                                  which were not included in this export set.
                                  For example, photos which had previously been
                                  exported and were subsequently deleted in
                                  Photos. WARNING: --cleanup will delete *any*
                                  files in the export directory that were not
                                  exported by osxphotos, for example, your own
                                  scripts or other files.  Be sure this is what
                                  you intend before using --cleanup.  Use --dry-
                                  run with --cleanup first if you're not
                                  certain. To prevent files not generated by
                                  osxphotos from being deleted, you may specify
                                  one or more rules in a file named
                                  `.osxphotos_keep` in the export directory.
                                  This file uses the same format as a .gitignore
                                  file and should contain one rule per line;
                                  lines starting with a `#` will be ignored.
                                  Reference https://git-
                                  scm.com/docs/gitignore#_pattern_format for
                                  details. In addition to the standard
                                  .gitignore rules, the rules may also be the
                                  absolute path to a file or directory. For
                                  example if export destination is
                                  `/Volumes/Photos` and you want to keep all
                                  `.txt` files, in the top level of the export
                                  directory, you can specify `/*.txt"` in the
                                  .osxphotos_keep file. If you want to keep all
                                  `.txt` files in the export directory and all
                                  subdirectories, you can specify `**/*.txt`. If
                                  present, the .osxphotos_keep file will be read
                                  after the export is completed and any rules
                                  found in the file will be added to the list of
                                  rules to keep. See also --keep.
  --keep KEEP_RULE                When used with --cleanup, prevents file or
                                  directory matching KEEP_RULE from being
                                  deleted when cleanup is run. Use this if there
                                  are files in the export directory that you
                                  don't want to be deleted when --cleanup is
                                  run. KEEP_RULE follows the same format rules a
                                  .gitignore file. Reference https://git-
                                  scm.com/docs/gitignore#_pattern_format for
                                  details. In addition to the standard
                                  .gitignore rules, KEEP_RULE may also be the
                                  absolute path to a file or directory. For
                                  example if export destination is
                                  `/Volumes/Photos` and you want to keep all
                                  `.txt` files, in the top level of the export
                                  directory, you can specify `--keep "/*.txt"`.
                                  If you want to keep all `.txt` files in the
                                  export directory and all subdirectories, you
                                  can specify `--keep "**/*.txt"`. If wild card
                                  is used, KEEP_RULE must be enclosed in quotes
                                  to prevent the shell from expanding the
                                  wildcard. --keep may be repeated to keep
                                  additional files/directories. Rules may also
                                  be included in a file named `.osxphotos_keep`
                                  in the export directory. If present, this file
                                  will be read after the export is completed and
                                  any rules found in the file will be added to
                                  the list of rules to keep. This file uses the
                                  same format as a .gitignore file and should
                                  contain one rule per line; lines starting with
                                  a `#` will be ignored.
  --add-exported-to-album ALBUM   Add all exported photos to album ALBUM in
                                  Photos. Album ALBUM will be created if it
                                  doesn't exist.  All exported photos will be
                                  added to this album. This only works if the
                                  Photos library being exported is the last-
                                  opened (default) library in Photos.
  --add-skipped-to-album ALBUM    Add all skipped photos to album ALBUM in
                                  Photos. Album ALBUM will be created if it
                                  doesn't exist.  All skipped photos will be
                                  added to this album. This only works if the
                                  Photos library being exported is the last-
                                  opened (default) library in Photos.
  --add-missing-to-album ALBUM    Add all missing photos to album ALBUM in
                                  Photos. Album ALBUM will be created if it
                                  doesn't exist.  All missing photos will be
                                  added to this album. This only works if the
                                  Photos library being exported is the last-
                                  opened (default) library in Photos.
  --post-command CATEGORY COMMAND
                                  Run COMMAND on exported files of category
                                  CATEGORY.  CATEGORY can be one of: exported,
                                  new, updated, skipped, missing, exif_updated,
                                  touched, converted_to_jpeg,
                                  sidecar_json_written, sidecar_json_skipped,
                                  sidecar_exiftool_written,
                                  sidecar_exiftool_skipped, sidecar_xmp_written,
                                  sidecar_xmp_skipped, error. COMMAND is an
                                  osxphotos template string, for example: '--
                                  post-command exported "echo
                                  {filepath|shell_quote} >>
                                  {export_dir}/exported.txt"', which appends the
                                  full path of all exported files to the file
                                  'exported.txt'. You can run more than one
                                  command by repeating the '--post-command'
                                  option with different arguments. See also
                                  --post-command-error and --post-function.See
                                  Post Command below.
  --post-command-error ACTION     Specify either `continue` or `break` for
                                  ACTION to control behavior when a post-command
                                  fails. If `continue`, osxphotos will log the
                                  error and continue processing. If `break`,
                                  osxphotos will stop processing any additional
                                  --post-command commands for the current photo
                                  but will continue with the export. Without
                                  --post-command-error, osxphotos will abort the
                                  export if a post-command encounters an error.
  --post-function filename.py::function
                                  Run function on exported files. Use this in
                                  format: --post-function filename.py::function
                                  where filename.py is a python file you've
                                  created and function is the name of the
                                  function in the python file you want to call.
                                  The function will be passed information about
                                  the photo that's been exported and a list of
                                  all exported files associated with the photo.
                                  You can run more than one function by
                                  repeating the '--post-function' option with
                                  different arguments. You may also specify a
                                  post function using a URL in format --post-
                                  function 'https://path/to/module.py::function'
                                  See Post Function below.
  --exportdb EXPORTDB_FILE        Specify alternate path for database file which
                                  stores state information for export and
                                  --update. If --exportdb is not specified,
                                  export database will be saved to
                                  '.osxphotos_export.db' in the export
                                  directory.  If --exportdb is specified, it
                                  will be saved to the specified file.
  --ramdb                         Copy export database to memory during export;
                                  will improve performance when exporting over a
                                  network or slow disk. See also --checkpoint.
  --checkpoint NUMBER_OF_PHOTOS   When used with --ramdb, periodically save the
                                  export database back to disk after processing
                                  NUMBER_OF_PHOTOS. When using --ramdb, the
                                  export database will be automatically saved if
                                  there is a crash or interrupt thus you do not
                                  generally need to specify --checkpoint and
                                  doing so may slow down the export if your
                                  export database is large. This is an advanced
                                  feature for those who need to fine-tune the
                                  behavior of osxphotos.  [x>=0]
  -F, --ignore-exportdb           If exporting to a directory that already
                                  contains an export database and --update is
                                  not specified, do not prompt to continue but
                                  instead continue the export. Normally, if you
                                  export to a directory that already contains an
                                  export database and do not specify --update,
                                  osxphotos will prompt you to continue. This is
                                  because you may be inadvertently merging two
                                  export sets. Use --ignore-exportdb to skip
                                  this prompt and continue the export. The
                                  resulting export database will contain the
                                  combined state of both export sets. Short
                                  option is '-F' (mnemonic: force export). See
                                  also --update.
  --no-exportdb                   Do not create an export database. This exports
                                  all photos in the export set but does not save
                                  any state information in the osxphotos export
                                  database. If you use --no-exportdb, you will
                                  not be able to use --update on subsequent
                                  exports. It is recommended that you do not use
                                  this option unless you are certain you
                                  understand the implications.
  --tmpdir DIR                    Specify alternate temporary directory. Default
                                  is system temporary directory. osxphotos needs
                                  to create a number of temporary files during
                                  export. In some cases, particularly if the
                                  Photos library is on an APFS volume that is
                                  not the system volume, osxphotos may run
                                  faster if you specify a temporary directory on
                                  the same volume as the Photos library.
  --alt-copy                      Use alternate copy method that may be more
                                  reliable for some network attached storage
                                  (NAS) devices. Use --alt-copy if you
                                  experience problems exporting to a NAS device
                                  or SMB volume. Unlike the default copy method,
                                  --alt-copy does not support copy-on-write on
                                  APFS volumes nor does it preserve filesystem
                                  metadata.
  --alt-db PATH                   Specify alternate path to Photos library
                                  database. This is an advanced feature you
                                  probably don't need. This may be useful when
                                  exporting from a library on a very slow
                                  external disk. In this case, you could copy
                                  the `/database` folder from the Photos library
                                  to the internal diskand use `--alt-db` to
                                  specify the path to the database file on the
                                  internal disk. then use `--library` to specify
                                  the path to the Photos library root on the
                                  external disk. For example: `--library
                                  /Volumes/ExternalDisk/Photos.photoslibrary
                                  --alt-db /path/to/database/Photos.sqlite`
  --load-config CONFIG_FILE       Load options from file as written with --save-
                                  config. This allows you to save a complex
                                  export command to file for later reuse. For
                                  example: 'osxphotos export <lots of options
                                  here> --save-config osxphotos.toml' then
                                  'osxphotos export /path/to/export --load-
                                  config osxphotos.toml'. If any other command
                                  line options are used in conjunction with
                                  --load-config, they will override the
                                  corresponding values in the config file.
  --save-config CONFIG_FILE       Save options to file for use with --load-
                                  config. File format is TOML. See also
                                  --config-only.
  --config-only                   If specified, saves the config file but does
                                  not export any files; must be used with
                                  --save-config.
  --print TEMPLATE                Render TEMPLATE string for each photo being
                                  exported and print to stdout. TEMPLATE is an
                                  osxphotos template string. This may be useful
                                  for creating custom reports, etc. TEMPLATE
                                  will be printed after the photo is exported or
                                  skipped. May be repeated to print multiple
                                  template strings.
  --theme THEME                   Specify the color theme to use for output.
                                  Valid themes are 'dark', 'light', 'mono', and
                                  'plain'. Defaults to 'dark' or 'light'
                                  depending on system dark mode setting.
  -h, --help                      Show this message and exit.

                                    Export                                    

When exporting photos, osxphotos creates a database in the top-level export
folder called '.osxphotos_export.db'.  This database preserves state
information used for determining which files need to be updated when run with
--update.  It is recommended that if you later move the export folder tree you
also move the database file.

The --update option will only copy new or updated files from the library to
the export folder.  If a file is changed in the export folder (for example,
you edited the exported image), osxphotos will detect this as a difference and
re-export the original image from the library thus overwriting the changes.
If using --update, the exported library should be treated as a backup, not a
working copy where you intend to make changes. If you do edit or process the
exported files and do not want them to be overwritten withsubsequent --update,
use --ignore-signature which will match filename but not file signature when
exporting.

Note: The number of files reported for export and the number actually exported
may differ due to live photos, associated raw images, and edited photos which
are reported in the total photos exported.

Implementation note: To determine which files need to be updated, osxphotos
stores file signature information in the '.osxphotos_export.db' database. The
signature includes size, modification time, and filename.  In order to
minimize run time, --update does not do a full comparison (diff) of the files
nor does it compare hashes of the files.  In normal usage, this is sufficient
for updating the library. You can always run export without the --update
option to re-export the entire library thus rebuilding the
'.osxphotos_export.db' database.


                             Extended Attributes                              

    Some options (currently '--finder-tag-template', '--finder-tag-keywords',
    '-xattr-template') write     additional metadata accessible by Spotlight
    to facilitate searching.      For example, --finder-tag-keyword writes all
    keywords (including any specified by '--keyword-template'     or other
    options) to Finder tags that are searchable in Spotlight using the syntax:
    'tag:tagname'.     For example, if you have images with keyword "Travel"
    then using '--finder-tag-keywords' you could quickly     find those images
    in the Finder by typing 'tag:Travel' in the Spotlight search bar.
    Finder tags are written to the 'com.apple.metadata:_kMDItemUserTags'
    extended attribute.     Unlike EXIF metadata, extended attributes do not
    modify the actual file;     the metadata is written to extended attributes
    associated with the file and the Spotlight metadata database.      Most
    cloud storage services do not synch extended attributes.      Dropbox does
    sync them and any changes to a file's extended attributes     will cause
    Dropbox to re-sync the files.

    The following attributes may be used with '--xattr-template':


Attribute      Description
authors        kMDItemAuthors; com.apple.metadata:kMDItemAuthors; The
               author, or authors, of the contents of the file.; list of
               strings
comment        kMDItemComment; com.apple.metadata:kMDItemComment; A comment
               related to the file. This differs from the Finder comment,
               kMDItemFinderComment.; string
copyright      kMDItemCopyright; com.apple.metadata:kMDItemCopyright; The
               copyright owner of the file contents.; string
creator        kMDItemCreator; com.apple.metadata:kMDItemCreator;
               Application used to create the document content (for example
               "Word", "Pages", and so on).; string
description    kMDItemDescription; com.apple.metadata:kMDItemDescription; A
               description of the content of the resource. The description
               may include an abstract, table of contents, reference to a
               graphical representation of content or a free-text account of
               the content.; string
findercomment  kMDItemFinderComment;
               com.apple.metadata:kMDItemFinderComment; Finder comments for
               this file.; string
headline       kMDItemHeadline; com.apple.metadata:kMDItemHeadline; A
               publishable entry providing a synopsis of the contents of the
               file. For example, "Apple Introduces the iPod Photo".; string
participants   kMDItemParticipants; com.apple.metadata:kMDItemParticipants;
               The list of people who are visible in an image or movie or
               written about in a document.; list of strings
projects       kMDItemProjects; com.apple.metadata:kMDItemProjects; The list
               of projects that this file is part of. For example, if you
               were working on a movie all of the files could be marked as
               belonging to the project "My Movie".; list of strings
starrating     kMDItemStarRating; com.apple.metadata:kMDItemStarRating; User
               rating of this item. For example, the stars rating of an
               iTunes track.; number
subject        kMDItemSubject; com.apple.metadata:kMDItemSubject; Subject of
               the this item.; string
title          kMDItemTitle; com.apple.metadata:kMDItemTitle; The title of
               the file. For example, this could be the title of a document,
               the name of a song, or the subject of an email message.;
               string
version        kMDItemVersion; com.apple.metadata:kMDItemVersion; The
               version number of this file.; string

For additional information on extended attributes see: https://developer.apple
.com/documentation/coreservices/file_metadata/mditem/common_metadata_attribute
_keys


                              Templating System                               


The templating system converts one or template statements, written in         
osxphotos metadata templating language, to one or more rendered values using  
information from the photo being processed.                                   

In its simplest form, a template statement has the form: "{template_field}",  
for example "{title}" which would resolve to the title of the photo.          

Template statements may contain one or more modifiers.  The full syntax is:   

"pretext{delim+template_field:subfield(field_arg)|filter[find,replace]        
conditional&combine_value?bool_value,default}posttext"                        

Template statements are white-space sensitive meaning that white space        
(spaces, tabs) changes the meaning of the template statement.                 

pretext and posttext are free form text.  For example, if a photo has title   
"My Photo Title" the template statement "The title of the photo is {title}",  
resolves to "The title of the photo is My Photo Title".  The pretext in this  
example is "The title if the photo is " and the template_field is {title}.    

delim: optional delimiter string to use when expanding multi-valued template  
values in-place                                                               

+: If present before template name, expands the template in place.  If delim  
not provided, values are joined with no delimiter.                            

e.g. if Photo keywords are ["foo","bar"]:                                     

 • "{keyword}" renders to "foo", "bar"                                        
 • "{,+keyword}" renders to: "foo,bar"                                        
 • "{; +keyword}" renders to: "foo; bar"                                      
 • "{+keyword}" renders to "foobar"                                           

template_field: The template field to resolve.  See Template Substitutions for
full list of template fields.                                                 

:subfield: Some templates have sub-fields, For example, {exiftool:IPTC:Make}; 
the template_field is exiftool and the sub-field is IPTC:Make.                

(field_arg): optional arguments to pass to the field; for example, with       
{folder_album} this is used to pass the path separator used for joining       
folders and albums when rendering the field (default is "/" for               
{folder_album}).                                                              

|filter: You may optionally append one or more filter commands to the end of  
the template field using the vertical pipe ('|') symbol.  Filters may be      
combined, separated by '|' as in: {keyword|capitalize|parens}.                

Valid filters are:                                                            

 • lower: Convert value to lower case, e.g. 'Value' => 'value'.               
 • upper: Convert value to upper case, e.g. 'Value' => 'VALUE'.               
 • strip: Strip whitespace from beginning/end of value, e.g. ' Value ' =>     
   'Value'.                                                                   
 • titlecase: Convert value to title case, e.g. 'my value' => 'My Value'.     
 • capitalize: Capitalize first word of value and convert other words to lower
   case, e.g. 'MY VALUE' => 'My value'.                                       
 • braces: Enclose value in curly braces, e.g. 'value => '{value}'.           
 • parens: Enclose value in parentheses, e.g. 'value' => '(value')            
 • brackets: Enclose value in brackets, e.g. 'value' => '[value]'             
 • shell_quote: Quotes the value for safe usage in the shell, e.g. My         
   file.jpeg => 'My file.jpeg'; only adds quotes if needed.                   
 • function: Run custom python function to filter value; use in format        
   'function:/path/to/file.py::function_name'. See example at                 
   https://github.com/RhetTbull/osxphotos/blob/master/examples/template_filter
   .py                                                                        
 • split(x): Split value into a list of values using x as delimiter, e.g.     
   'value1;value2' => ['value1', 'value2'] if used with split(;).             
 • autosplit: Automatically split delimited string into separate values; will 
   split strings delimited by comma, semicolon, or space, e.g. 'value1,value2'
   => ['value1', 'value2'].                                                   
 • chop(x): Remove x characters off the end of value, e.g. chop(1): 'Value' =>
   'Valu'; when applied to a list, chops characters from each list value, e.g.
   chop(1): ['travel', 'beach']=> ['trave', 'beac'].                          
 • chomp(x): Remove x characters from the beginning of value, e.g. chomp(1):  
   ['Value'] => ['alue']; when applied to a list, removes characters from each
   list value, e.g. chomp(1): ['travel', 'beach']=> ['ravel', 'each'].        
 • sort: Sort list of values, e.g. ['c', 'b', 'a'] => ['a', 'b', 'c'].        
 • rsort: Sort list of values in reverse order, e.g. ['a', 'b', 'c'] => ['c', 
   'b', 'a'].                                                                 
 • reverse: Reverse order of values, e.g. ['a', 'b', 'c'] => ['c', 'b', 'a']. 
 • uniq: Remove duplicate values, e.g. ['a', 'b', 'c', 'b', 'a'] => ['a', 'b',
   'c'].                                                                      
 • join(x): Join list of values with delimiter x, e.g. join(,): ['a', 'b',    
   'c'] => 'a,b,c'; the DELIM option functions similar to join(x) but with    
   DELIM, the join happens before being passed to any filters.May optionally  
   be used without an argument, that is 'join()' which joins values together  
   with no delimiter. e.g. join(): ['a', 'b', 'c'] => 'abc'.                  
 • append(x): Append x to list of values, e.g. append(d): ['a', 'b', 'c'] =>  
   ['a', 'b', 'c', 'd'].                                                      
 • prepend(x): Prepend x to list of values, e.g. prepend(d): ['a', 'b', 'c']  
   => ['d', 'a', 'b', 'c'].                                                   
 • appends(x): Append s[tring] Append x to each value of list of values, e.g. 
   appends(d): ['a', 'b', 'c'] => ['ad', 'bd', 'cd'].                         
 • prepends(x): Prepend s[tring] x to each value of list of values, e.g.      
   prepends(d): ['a', 'b', 'c'] => ['da', 'db', 'dc'].                        
 • remove(x): Remove x from list of values, e.g. remove(b): ['a', 'b', 'c'] =>
   ['a', 'c'].                                                                
 • slice(start:stop:step): Slice list using same semantics as Python's list   
   slicing, e.g. slice(1:3): ['a', 'b', 'c', 'd'] => ['b', 'c']; slice(1:4:2):
   ['a', 'b', 'c', 'd'] => ['b', 'd']; slice(1:): ['a', 'b', 'c', 'd'] =>     
   ['b', 'c', 'd']; slice(:-1): ['a', 'b', 'c', 'd'] => ['a', 'b', 'c'];      
   slice(::-1): ['a', 'b', 'c', 'd'] => ['d', 'c', 'b', 'a']. See also        
   sslice().                                                                  
 • sslice(start:stop:step): [s(tring) slice] Slice values in a list using same
   semantics as Python's string slicing, e.g. sslice(1:3):'abcd => 'bc';      
   sslice(1:4:2): 'abcd' => 'bd', etc. See also slice().                      
 • filter(x): Filter list of values using predicate x; for example,           
   {folder_album|filter(contains Events)} returns only folders/albums         
   containing the word 'Events' in their path.                                
 • int: Convert values in list to integer, e.g. 1.0 => 1. If value cannot be  
   converted to integer, remove value from list. ['1.1', 'x'] => ['1']. See   
   also float.                                                                
 • float: Convert values in list to floating point number, e.g. 1 => 1.0. If  
   value cannot be converted to float, remove value from list. ['1', 'x'] =>  
   ['1.0']. See also int.                                                     

e.g. if Photo keywords are ["FOO","bar"]:                                     

 • "{keyword|lower}" renders to "foo", "bar"                                  
 • "{keyword|upper}" renders to: "FOO", "BAR"                                 
 • "{keyword|capitalize}" renders to: "Foo", "Bar"                            
 • "{keyword|lower|parens}" renders to: "(foo)", "(bar)"                      

e.g. if Photo description is "my description":                                

 • "{descr|titlecase}" renders to: "My Description"                           

e.g. If Photo is in Album1 in Folder1:                                        

 • "{folder_album}" renders to ["Folder1/Album1"]                             
 • "{folder_album(>)}" renders to ["Folder1>Album1"]                          
 • "{folder_album()}" renders to ["Folder1Album1"]                            

[find,replace]: optional text replacement to perform on rendered template     
value.  For example, to replace "/" in an album name, you could use the       
template "{album[/,-]}".  Multiple replacements can be made by appending "|"  
and adding another find|replace pair.  e.g. to replace both "/" and ":" in    
album name: "{album[/,-|:,-]}".  find/replace pairs are not limited to single 
characters.  The "|" character cannot be used in a find/replace pair.         

conditional: optional conditional expression that is evaluated as boolean     
(True/False) for use with the ?bool_value modifier.  Conditional expressions  
take the form 'not operator value' where not is an optional modifier that     
negates the operator.  Note: the space before the conditional expression is   
required if you use a conditional expression.  Valid comparison operators are:

 • contains: template field contains value, similar to python's in            
 • matches: template field contains exactly value, unlike contains: does not  
   match partial matches                                                      
 • startswith: template field starts with value                               
 • endswith: template field ends with value                                   
 • <=: template field is less than or equal to value                          
 • >=: template field is greater than or equal to value                       
 • <: template field is less than value                                       
 • >: template field is greater than value                                    
 • ==: template field equals value                                            
 • !=: template field does not equal value                                    

The value part of the conditional expression is treated as a bare (unquoted)  
word/phrase.  Multiple values may be separated by '|' (the pipe symbol).      
value is itself a template statement so you can use one or more template      
fields in value which will be resolved before the comparison occurs.          

For example:                                                                  

 • {keyword matches Beach} resolves to True if 'Beach' is a keyword. It would 
   not match keyword 'BeachDay'.                                              
 • {keyword contains Beach} resolves to True if any keyword contains the word 
   'Beach' so it would match both 'Beach' and 'BeachDay'.                     
 • {photo.score.overall > 0.7} resolves to True if the photo's overall        
   aesthetic score is greater than 0.7.                                       
 • {keyword|lower contains beach} uses the lower case filter to do            
   case-insensitive matching to match any keyword that contains the word      
   'beach'.                                                                   
 • {keyword|lower not contains beach} uses the not modifier to negate the     
   comparison so this resolves to True if there is no keyword that matches    
   'beach'.                                                                   

Examples: to export photos that contain certain keywords with the osxphotos   
export command's --directory option:                                          

--directory "{keyword|lower matches                                           
travel|vacation?Travel-Photos,Not-Travel-Photos}"                             

This exports any photo that has keywords 'travel' or 'vacation' into a        
directory 'Travel-Photos' and all other photos into directory                 
'Not-Travel-Photos'.                                                          

This can be used to rename files as well, for example: --filename             
"{favorite?Favorite-{original_name},{original_name}}"                         

This renames any photo that is a favorite as 'Favorite-ImageName.jpg' (where  
'ImageName.jpg' is the original name of the photo) and all other photos with  
the unmodified original name.                                                 

&combine_value: Template fields may be combined with another template         
statement to return multiple values. The combine_value is another template    
statement. For example, the template {created.year&{folder_album,}} would     
resolve to ["1999", "Vacation"] if the photo was created in 1999 and was in   
the album Vacation. Because the combine_value is a template statement,        
multiple templates may be combined together by nesting the combine operator:  
{template1&{template2&{template3,},},}. In this example, a null default value 
is used to prevent the default value from being combined if any of the nested 
templates does not resolve to a value                                         

?bool_value: Template fields may be evaluated as boolean (True/False) by      
appending "?" after the field name (and following "(field_arg)" or            
"[find/replace]".  If a field is True (e.g. photo is HDR and field is "{hdr}")
or has any value, the value following the "?" will be used to render the      
template instead of the actual field value.  If the template field evaluates  
to False (e.g. in above example, photo is not HDR) or has no value (e.g. photo
has no title and field is "{title}") then the default value following a ","   
will be used.                                                                 

e.g. if photo is an HDR image,                                                

 • "{hdr?ISHDR,NOTHDR}" renders to "ISHDR"                                    

and if it is not an HDR image,                                                

 • "{hdr?ISHDR,NOTHDR}" renders to "NOTHDR"                                   

,default: optional default value to use if the template name has no value.    
This modifier is also used for the value if False for boolean-type fields (see
above) as well as to hold a sub-template for values like {created.strftime}.  
If no default value provided, "_" is used.                                    

e.g., if photo has no title set,                                              

 • "{title}" renders to "_"                                                   
 • "{title,I have no title}" renders to "I have no title"                     

Template fields such as created.strftime use the default value to pass the    
template to use for strftime.                                                 

e.g., if photo date is 4 February 2020, 19:07:38,                             

 • "{created.strftime,%Y-%m-%d-%H%M%S}" renders to "2020-02-04-190738"        

Some template fields such as "{media_type}" use the default value to allow    
customization of the output. For example, "{media_type}" resolves to the      
special media type of the photo such as panorama or selfie.  You may use the  
default value to override these in form:                                      
"{media_type,video=vidéo;time_lapse=vidéo_accélérée}". In this example, if    
photo was a time_lapse photo, media_type would resolve to vidéo_accélérée     
instead of time_lapse.                                                        

Either or both bool_value or default (False value) may be empty which would   
result in empty string "" when rendered.                                      

If you want to include "{" or "}" in the output, use "{openbrace}" or         
"{closebrace}" template substitution.                                         

e.g. "{created.year}/{openbrace}{title}{closebrace}" would result in          
"2020/{Photo Title}".                                                         

Variables                                                                     

You can define variables for later use in the template string using the format
{var:NAME,VALUE} where VALUE is a template statement.  Variables may then be  
referenced using the format %NAME. For example: {var:foo,bar} defines the     
variable %foo to have value bar. This can be useful if you want to re-use a   
complex template value in multiple places within your template string or for  
allowing the use of characters that would otherwise be prohibited in a        
template string. For example, the "pipe" (|) character is not allowed in a    
find/replace pair but you can get around this limitation like so:             
{var:pipe,{pipe}}{title[-,%pipe]} which replaces the - character with | (the  
value of %pipe).                                                              

Another use case for variables is filtering combined template values. For     
example, using the &combine_value mechanism to combine two template values    
that might result in duplicate values, you could do the following:            
{var:myvar,{template1&{template2,},}}{%myvar|uniq} which allows the use of the
uniq filter against the combined template values.                             

Variables can also be referenced as fields in the template string, for        
example: {var:year,{created.year}}{original_name}-{%year}. In some cases, use 
of variables can make your template string more readable.  Variables can be   
used as template fields, as values for filters, as values for conditional     
operations, or as default values.  When used as a conditional value or default
value, variables should be treated like any other field and enclosed in braces
as conditional and default values are evaluated as template strings. For      
example: {var:name,Katie}{person contains {%name}?{%name},Not-{%name}}.       

If you need to use a % (percent sign character), you can escape the percent   
sign by using %%.  You can also use the {percent} template field where a      
template field is required. For example:                                      

{title[:,%%]} replaces the : with % and {title contains                       
Foo?{title}{percent},{title}} adds % to the  title if it contains Foo.        

With the --directory and --filename options you may specify a template for the
export directory or filename, respectively. The directory will be appended to
the export path specified in the export DEST argument to export.  For example,
if template is '{created.year}/{created.month}', and export destination DEST
is '/Users/maria/Pictures/export', the actual export directory for a photo
would be '/Users/maria/Pictures/export/2020/March' if the photo was created in
March 2020.

The templating system may also be used with the --keyword-template option to
set keywords on export (with --exiftool or --sidecar), for example, to set a
new keyword in format 'folder/subfolder/album' to preserve the folder/album
structure, you can use --keyword-template "{folder_album}" or in the
'folder>subfolder>album' format used in Lightroom Classic, --keyword-template
"{folder_album(>)}".

In the template, valid template substitutions will be replaced by the
corresponding value from the table below.  Invalid substitutions will result
in a an error and the script will abort.


                            Template Substitutions                            

Substitution                    Description
{name}                          Current filename of the photo
{original_name}                 Photo's original filename when imported to
                                Photos
{title}                         Title of the photo
{descr}                         Description of the photo
{media_type}                    Special media type resolved in this
                                precedence: selfie, time_lapse, panorama,
                                slow_mo, screenshot, portrait, live_photo,
                                burst, photo, video. Defaults to 'photo' or
                                'video' if no special type. Customize one or
                                more media types using format: '{media_type,
                                video=vidéo;time_lapse=vidéo_accélérée}'
{photo_or_video}                'photo' or 'video' depending on what type
                                the image is. To customize, use default
                                value as in
                                '{photo_or_video,photo=fotos;video=videos}'
{hdr}                           Photo is HDR?; True/False value, use in
                                format '{hdr?VALUE_IF_TRUE,VALUE_IF_FALSE}'
{edited}                        True if photo has been edited (has
                                adjustments), otherwise False; use in format
                                '{edited?VALUE_IF_TRUE,VALUE_IF_FALSE}'
{edited_version}                True if template is being rendered for the
                                edited version of a photo, otherwise False.
{favorite}                      Photo has been marked as favorite?;
                                True/False value, use in format
                                '{favorite?VALUE_IF_TRUE,VALUE_IF_FALSE}'
{created}                       Photo's creation date in ISO format, e.g.
                                '2020-03-22'
{created.date}                  Photo's creation date in ISO format, e.g.
                                '2020-03-22'
{created.year}                  4-digit year of photo creation time
{created.yy}                    2-digit year of photo creation time
{created.mm}                    2-digit month of the photo creation time
                                (zero padded)
{created.month}                 Month name in user's locale of the photo
                                creation time
{created.mon}                   Month abbreviation in the user's locale of
                                the photo creation time
{created.dd}                    2-digit day of the month (zero padded) of
                                photo creation time
{created.dow}                   Day of week in user's locale of the photo
                                creation time
{created.doy}                   3-digit day of year (e.g Julian day) of
                                photo creation time, starting from 1 (zero
                                padded)
{created.hour}                  2-digit hour of the photo creation time
{created.min}                   2-digit minute of the photo creation time
{created.sec}                   2-digit second of the photo creation time
{created.strftime}              Apply strftime template to file creation
                                date/time. Should be used in form
                                {created.strftime,TEMPLATE} where TEMPLATE
                                is a valid strftime template, e.g.
                                {created.strftime,%Y-%U} would result in
                                year-week number of year: '2020-23'. If used
                                with no template will return null value. See
                                https://strftime.org/ for help on strftime
                                templates.
{modified}                      Photo's modification date in ISO format,
                                e.g. '2020-03-22'; uses creation date if
                                photo is not modified
{modified.date}                 Photo's modification date in ISO format,
                                e.g. '2020-03-22'; uses creation date if
                                photo is not modified
{modified.year}                 4-digit year of photo modification time;
                                uses creation date if photo is not modified
{modified.yy}                   2-digit year of photo modification time;
                                uses creation date if photo is not modified
{modified.mm}                   2-digit month of the photo modification time
                                (zero padded); uses creation date if photo
                                is not modified
{modified.month}                Month name in user's locale of the photo
                                modification time; uses creation date if
                                photo is not modified
{modified.mon}                  Month abbreviation in the user's locale of
                                the photo modification time; uses creation
                                date if photo is not modified
{modified.dd}                   2-digit day of the month (zero padded) of
                                the photo modification time; uses creation
                                date if photo is not modified
{modified.dow}                  Day of week in user's locale of the photo
                                modification time; uses creation date if
                                photo is not modified
{modified.doy}                  3-digit day of year (e.g Julian day) of
                                photo modification time, starting from 1
                                (zero padded); uses creation date if photo
                                is not modified
{modified.hour}                 2-digit hour of the photo modification time;
                                uses creation date if photo is not modified
{modified.min}                  2-digit minute of the photo modification
                                time; uses creation date if photo is not
                                modified
{modified.sec}                  2-digit second of the photo modification
                                time; uses creation date if photo is not
                                modified
{modified.strftime}             Apply strftime template to file modification
                                date/time. Should be used in form
                                {modified.strftime,TEMPLATE} where TEMPLATE
                                is a valid strftime template, e.g.
                                {modified.strftime,%Y-%U} would result in
                                year-week number of year: '2020-23'. If used
                                with no template will return null value.
                                Uses creation date if photo is not modified.
                                See https://strftime.org/ for help on
                                strftime templates.
{today}                         Current date in iso format, e.g.
                                '2020-03-22'
{today.date}                    Current date in iso format, e.g.
                                '2020-03-22'
{today.year}                    4-digit year of current date
{today.yy}                      2-digit year of current date
{today.mm}                      2-digit month of the current date (zero
                                padded)
{today.month}                   Month name in user's locale of the current
                                date
{today.mon}                     Month abbreviation in the user's locale of
                                the current date
{today.dd}                      2-digit day of the month (zero padded) of
                                current date
{today.dow}                     Day of week in user's locale of the current
                                date
{today.doy}                     3-digit day of year (e.g Julian day) of
                                current date, starting from 1 (zero padded)
{today.hour}                    2-digit hour of the current date
{today.min}                     2-digit minute of the current date
{today.sec}                     2-digit second of the current date
{today.strftime}                Apply strftime template to current
                                date/time. Should be used in form
                                {today.strftime,TEMPLATE} where TEMPLATE is
                                a valid strftime template, e.g.
                                {today.strftime,%Y-%U} would result in year-
                                week number of year: '2020-23'. If used with
                                no template will return null value. See
                                https://strftime.org/ for help on strftime
                                templates.
{place.name}                    Place name from the photo's reverse
                                geolocation data, as displayed in Photos
{place.country_code}            The ISO country code from the photo's
                                reverse geolocation data
{place.name.country}            Country name from the photo's reverse
                                geolocation data
{place.name.state_province}     State or province name from the photo's
                                reverse geolocation data
{place.name.city}               City or locality name from the photo's
                                reverse geolocation data
{place.name.area_of_interest}   Area of interest name (e.g. landmark or
                                public place) from the photo's reverse
                                geolocation data
{place.address}                 Postal address from the photo's reverse
                                geolocation data, e.g. '2007 18th St NW,
                                Washington, DC 20009, United States'
{place.address.street}          Street part of the postal address, e.g.
                                '2007 18th St NW'
{place.address.city}            City part of the postal address, e.g.
                                'Washington'
{place.address.state_province}  State/province part of the postal address,
                                e.g. 'DC'
{place.address.postal_code}     Postal code part of the postal address, e.g.
                                '20009'
{place.address.country}         Country name of the postal address, e.g.
                                'United States'
{place.address.country_code}    ISO country code of the postal address, e.g.
                                'US'
{searchinfo.season}             Season of the year associated with a photo,
                                e.g. 'Summer'; (Photos 5+ only, applied
                                automatically by Photos' image
                                categorization algorithms).
{exif.camera_make}              Camera make from original photo's EXIF
                                information as imported by Photos, e.g.
                                'Apple'
{exif.camera_model}             Camera model from original photo's EXIF
                                information as imported by Photos, e.g.
                                'iPhone 6s'
{exif.lens_model}               Lens model from original photo's EXIF
                                information as imported by Photos, e.g.
                                'iPhone 6s back camera 4.15mm f/2.2'
{moment}                        The moment title of the photo
{uuid}                          Photo's internal universally unique
                                identifier (UUID) for the photo, a
                                36-character string unique to the photo,
                                e.g. '128FB4C6-0B16-4E7D-9108-FB2E90DA1546'
{shortuuid}                     A shorter representation of photo's internal
                                universally unique identifier (UUID) for the
                                photo, a 22-character string unique to the
                                photo, e.g. 'JYsxugP9UjetmCbBCHXcmu'
{id}                            A unique number for the photo based on its
                                primary key in the Photos database. A
                                sequential integer, e.g. 1, 2, 3...etc.
                                Each asset associated with a photo (e.g. an
                                image and Live Photo preview) will share the
                                same id. May be formatted using a python
                                string format code. For example, to format
                                as a 5-digit integer and pad with zeros, use
                                '{id:05d}' which results in 00001, 00002,
                                00003...etc.
{counter}                       A sequential counter, starting at 0, that
                                increments each time it is evaluated.To
                                start counting at a value other than 0,
                                append append '(starting_value)' to the
                                field name.For example, to start counting at
                                1 instead of 0: '{counter(1)}'.May be
                                formatted using a python string format
                                code.For example, to format as a 5-digit
                                integer and pad with zeros, use
                                '{counter:05d(1)}'which results in 00001,
                                00002, 00003...etc.You may also specify a
                                stop value which causes the counter to reset
                                to the starting valuewhen the stop value is
                                reached and a step size which causes the
                                counter to increment bythe specified value
                                instead of 1. Use the format
                                '{counter(start,stop,step)}' where
                                start,stop, and step are integers. For
                                example, to count from 1 to 10 by 2, use
                                '{counter(1,11,2)}'.Note that the counter
                                stops counting when the stop value is
                                reached and does not return thestop value.
                                Start, stop, and step are optional and may
                                be omitted. For example, to countfrom 0 by
                                2s, use '{counter(,,2)}'.You may create an
                                arbitrary number of counters by appending a
                                unique name to the field namepreceded by a
                                period: '{counter.a}', '{counter.b}', etc.
                                Each counter will have its own stateand will
                                start at 0 and increment by 1 unless
                                otherwise specified. Note: {counter} is not
                                suitable for use with 'export' and '--
                                update' as the counter associated with a
                                photo may change between export sessions.
                                See also {id}.
{album_seq}                     An integer, starting at 0, indicating the
                                photo's index (sequence) in the containing
                                album. Only valid when used in a '--
                                filename' template and only when '{album}'
                                or '{folder_album}' is used in the '--
                                directory' template. For example '--
                                directory "{folder_album}" --filename
                                "{album_seq}_{original_name}"'. To start
                                counting at a value other than 0, append
                                append '(starting_value)' to the field name.
                                For example, to start counting at 1 instead
                                of 0: '{album_seq(1)}'. May be formatted
                                using a python string format code. For
                                example, to format as a 5-digit integer and
                                pad with zeros, use '{album_seq:05d}' which
                                results in 00000, 00001, 00002...etc. To
                                format while also using a starting value:
                                '{album_seq:05d(1)}' which results in 0001,
                                00002...etc.This may result in incorrect
                                sequences if you have duplicate albums with
                                the same name; see also
                                '{folder_album_seq}'.
{folder_album_seq}              An integer, starting at 0, indicating the
                                photo's index (sequence) in the containing
                                album and folder path. Only valid when used
                                in a '--filename' template and only when
                                '{folder_album}' is used in the '--
                                directory' template. For example '--
                                directory "{folder_album}" --filename
                                "{folder_album_seq}_{original_name}"'. To
                                start counting at a value other than 0,
                                append '(starting_value)' to the field name.
                                For example, to start counting at 1 instead
                                of 0: '{folder_album_seq(1)}' May be
                                formatted using a python string format code.
                                For example, to format as a 5-digit integer
                                and pad with zeros, use
                                '{folder_album_seq:05d}' which results in
                                00000, 00001, 00002...etc. To format while
                                also using a starting value:
                                '{folder_album_seq:05d(1)}' which results in
                                0001, 00002...etc.This may result in
                                incorrect sequences if you have duplicate
                                albums with the same name in the same
                                folder; see also '{album_seq}'.
{comma}                         A comma: ','
{semicolon}                     A semicolon: ';'
{questionmark}                  A question mark: '?'
{pipe}                          A vertical pipe: '|'
{percent}                       A percent sign: '%'
{ampersand}                     an ampersand symbol: '&'
{openbrace}                     An open brace: '{'
{closebrace}                    A close brace: '}'
{openparens}                    An open parentheses: '('
{closeparens}                   A close parentheses: ')'
{openbracket}                   An open bracket: '['
{closebracket}                  A close bracket: ']'
{newline}                       A newline: '\n'
{lf}                            A line feed: '\n', alias for {newline}
{cr}                            A carriage return: '\r'
{crlf}                          A carriage return + line feed: '\r\n'
{tab}                           :A tab: '\t'
{osxphotos_version}             The osxphotos version, e.g. '0.67.10'
{osxphotos_cmd_line}            The full command line used to run osxphotos

The following substitutions may result in multiple values. Thus if specified
for --directory these could result in multiple copies of a photo being being
exported, one to each directory.  For example: --directory
'{created.year}/{album}' could result in the same photo being exported to each
of the following directories if the photos were created in 2019 and were in
albums 'Vacation' and 'Family': 2019/Vacation, 2019/Family

Substitution             Description
{album}                  Album(s) photo is contained in
{folder_album}           Folder path + album photo is contained in. e.g.
                         'Folder/Subfolder/Album' or just 'Album' if no
                         enclosing folder
{project}                Project(s) photo is contained in (such as greeting
                         cards, calendars, slideshows)
{album_project}          Album(s) and project(s) photo is contained in;
                         treats projects as regular albums
{folder_album_project}   Folder path + album (includes projects as albums)
                         photo is contained in. e.g.
                         'Folder/Subfolder/Album' or just 'Album' if no
                         enclosing folder
{keyword}                Keyword(s) assigned to photo
{person}                 Person(s) / face(s) in a photo
{label}                  Image categorization label associated with a photo
                         (Photos 5+ only). Labels are added automatically by
                         Photos using machine learning algorithms to
                         categorize images. These are not the same as
                         {keyword} which refers to the user-defined
                         keywords/tags applied in Photos.
{label_normalized}       All lower case version of 'label' (Photos 5+ only)
{comment}                Comment(s) on shared Photos; format is 'Person
                         name: comment text' (Photos 5+ only)
{exiftool}               Format: '{exiftool:GROUP:TAGNAME}'; use exiftool
                         (https://exiftool.org) to extract metadata, in form
                         GROUP:TAGNAME, from image.  E.g.
                         '{exiftool:EXIF:Make}' to get camera make, or
                         {exiftool:IPTC:Keywords} to extract keywords. See
                         https://exiftool.org/TagNames/ for list of valid
                         tag names.  You must specify group (e.g. EXIF,
                         IPTC, etc) as used in `exiftool -G`. exiftool must
                         be installed in the path to use this template.
{searchinfo.holiday}     Holiday names associated with a photo, e.g.
                         'Christmas Day'; (Photos 5+ only, applied
                         automatically by Photos' image categorization
                         algorithms).
{searchinfo.activity}    Activities associated with a photo, e.g. 'Sporting
                         Event'; (Photos 5+ only, applied automatically by
                         Photos' image categorization algorithms).
{searchinfo.venue}       Venues associated with a photo, e.g. name of
                         restaurant; (Photos 5+ only, applied automatically
                         by Photos' image categorization algorithms).
{searchinfo.venue_type}  Venue types associated with a photo, e.g.
                         'Restaurant'; (Photos 5+ only, applied
                         automatically by Photos' image categorization
                         algorithms).
{photo}                  Provides direct access to the PhotoInfo object for
                         the photo. Must be used in format
                         '{photo.property}' where 'property' represents a
                         PhotoInfo property. For example: '{photo.favorite}'
                         is the same as '{favorite}' and
                         '{photo.place.name}' is the same as '{place.name}'.
                         '{photo}' provides access to properties that are
                         not available as separate template fields but it
                         assumes some knowledge of the underlying PhotoInfo
                         class.  See https://rhettbull.github.io/osxphotos/
                         for additional documentation on the PhotoInfo
                         class.
{detected_text}          List of text strings found in the image after
                         performing text detection. Using '{detected_text}'
                         will cause osxphotos to perform text detection on
                         your photos using the built-in macOS text detection
                         algorithms which will slow down your export. The
                         results for each photo will be cached in the export
                         database so that future exports with '--update' do
                         not need to reprocess each photo. You may pass a
                         confidence threshold value between 0.0 and 1.0
                         after a colon as in '{detected_text:0.5}'; The
                         default confidence threshold is 0.75.
                         '{detected_text}' works only on macOS Catalina
                         (10.15) or later. Note: this feature is not the
                         same thing as Live Text in macOS Monterey, which
                         osxphotos does not yet support.
{shell_quote}            Use in form '{shell_quote,TEMPLATE}'; quotes the
                         rendered TEMPLATE value(s) for safe usage in the
                         shell, e.g. My file.jpeg => 'My file.jpeg'; only
                         adds quotes if needed.
{strip}                  Use in form '{strip,TEMPLATE}'; strips whitespace
                         from begining and end of rendered TEMPLATE
                         value(s).
{format}                 Use in form '{format:TYPE:FORMAT,TEMPLATE}';
                         converts TEMPLATE value to TYPE then formats the
                         value using Python string formatting codes
                         specified by FORMAT; TYPE is one of: 'int',
                         'float', or 'str'. For example,
                         '{format:float:.1f,{exiftool:EXIF:FocalLength}}'
                         will format focal length to 1 decimal place (e.g.
                         '100.0').
{function}               Execute a python function from an external file and
                         use return value as template substitution. Use in
                         format: {function:file.py::function_name} where
                         'file.py' is the path/name of the python file and
                         'function_name' is the name of the function to
                         call. The file name may also be url to a python
                         file, e.g. '{function:https://raw.githubusercontent
                         .com/RhetTbull/osxphotos/main/examples/template_fun
                         ction.py::example}'. The function will be passed
                         the PhotoInfo object for the photo. See https://git
                         hub.com/RhetTbull/osxphotos/blob/master/examples/te
                         mplate_function.py for an example of how to
                         implement a template function.

The following substitutions are file or directory paths. You can access
various parts of the path using the following modifiers:

{path.parent}: the parent directory
{path.name}: the name of the file or final sub-directory
{path.stem}: the name of the file without the extension
{path.suffix}: the suffix of the file including the leading '.'

For example, if the field {export_dir} is '/Shared/Backup/Photos':
{export_dir.parent} is '/Shared/Backup'

If the field {filepath} is '/Shared/Backup/Photos/IMG_1234.JPG':
{filepath.parent} is '/Shared/Backup/Photos'
{filepath.name} is 'IMG_1234.JPG'
{filepath.stem} is 'IMG_1234'
{filepath.suffix} is '.JPG'

Substitution  Description
{export_dir}  The full path to the export directory
{filepath}    The full path to the exported file


                                 Post Command                                 

You can run commands on the exported photos for post-processing using the '--
post-command' option. '--post-command' is passed a CATEGORY and a COMMAND.
COMMAND is an osxphotos template string which will be rendered and passed to
the shell for execution. CATEGORY is the category of file to pass to COMMAND.
The following categories are available:

Category                  Description
exported                  All exported files
new                       When used with '--update', all newly exported
                          files
updated                   When used with '--update', all files which were
                          previously exported but updated this time
skipped                   When used with '--update', all files which were
                          skipped (because they were previously exported and
                          didn't change)
missing                   All files which were not exported because they
                          were missing from the Photos library
exif_updated              When used with '--exiftool', all files on which
                          exiftool updated the metadata
touched                   When used with '--touch-file', all files where the
                          date was touched
converted_to_jpeg         When used with '--convert-to-jpeg', all files
                          which were converted to jpeg
sidecar_json_written      When used with '--sidecar json', all JSON sidecar
                          files which were written
sidecar_json_skipped      When used with '--sidecar json' and '--update',
                          all JSON sidecar files which were skipped
sidecar_exiftool_written  When used with '--sidecar exiftool', all exiftool
                          sidecar files which were written
sidecar_exiftool_skipped  When used with '--sidecar exiftool' and '--update,
                          all exiftool sidecar files which were skipped
sidecar_xmp_written       When used with '--sidecar xmp', all XMP sidecar
                          files which were written
sidecar_xmp_skipped       When used with '--sidecar xmp' and '--update', all
                          XMP sidecar files which were skipped
error                     All files which produced an error during export

In addition to all normal template fields, the template fields '{filepath}'
and '{export_dir}' will be available to your command template. Both of these
are path-type templates which means their various parts can be accessed using
the available properties, e.g. '{filepath.name}' provides just the file name
without path and '{filepath.suffix}' is the file extension (suffix) of the
file. When using paths in your command template, it is important to properly
quote the paths as they will be passed to the shell and path names may contain
spaces. Both the '{shell_quote}' template and the '|shell_quote' template
filter are available for this purpose.  For example, the following command
outputs the full path of newly exported files to file 'new.txt':

--post-command new "echo {filepath|shell_quote} >> {shell_quote,{export_dir}/exported.txt}"

In the above command, the 'shell_quote' filter is used to ensure '{filepath}'
is properly quoted and the '{shell_quote}' template ensures the constructed
path of '{exported_dir}/exported.txt' is properly quoted. If '{filepath}' is
'IMG 1234.jpeg' and '{export_dir}' is '/Volumes/Photo Export', the command
thus renders to:

echo 'IMG 1234.jpeg' >> '/Volumes/Photo Export/exported.txt'

It is highly recommended that you run osxphotos with '--dry-run --verbose'
first to ensure your commands are as expected. This will not actually run the
commands but will print out the exact command string which would be executed.


                                Post Function                                 

You can run your own python functions on the exported photos for post-
processing using the '--post-function' option. '--post-function' is passed the
name a python file and the name of the function in the file to call using
format 'filename.py::function_name'. See the example function at
https://github.com/RhetTbull/osxphotos/blob/master/examples/post_function.py
You may specify multiple functions to run by repeating the --post-function
option. All post functions will be called immediately after export of each
photo and immediately before any --post-command commands. Post functions will
not be called if the --dry-run flag is set.



```
<!-- OSXPHOTOS-EXPORT-USAGE:END -->

### Files Created By OSXPhotos

The OSXPhotos command line tool creates a number of files during the course of its execution.
OSXPhotos adheres to the [XDG](https://specifications.freedesktop.org/basedir-spec/basedir-spec-latest.html) standard for file locations.

* `$XDG_CONFIG_HOME` or `$HOME/.config`: `osxphotos` directory containing configuration files, for example color themes for colorized output.
* `$XDG_DATA_HOME` or `$HOME/.local/share`: `osxphotos` directory containing local data files, for example, the help files displayed with `osxphotos docs`.
* Current working dir: `osxphotos_crash.log` file containing the stack trace of the last crash if OSXPhotos encounters a fatal error during execution.
* export directory (when running `osxphotos export` command): `.osxphotos_export.db` [SQLite](https://www.sqlite.org/index.html) database containing information needed to update an export and track metadata changes in exported photos. *Note*: This file may contain sensitive information such as locations and the names of persons in photos so if you are using `osxphotos export` to share with others, you may want to delete this file. You can also specify an alternate location for the export database using the `--exportdb` flag during export.  See also `osxphotos help exportdb` for more information about built in utilities for working with the export database.
* While osxphotos does not create the file, if present in the root of the export directory, osxphotos will read the file `.osxphotos_keep` to load a list of file/directory patterns which should be excluded from `--cleanup` during export. This file uses the same rule format as [.gitignore](https://git-scm.com/docs/gitignore). See `osxphotos help export cleanup` for more information.

## Python API

In addition to the command line interface, OSXPhotos provides a python API you can use within your own code. For additional information on the API, see [API_README.md](https://github.com/RhetTbull/osxphotos/blob/master/API_README.md) and the [osxphotos documentation](https://rhettbull.github.io/osxphotos/index.html).

## Template System

<!-- OSXPHOTOS-TEMPLATE-HELP:START - Do not remove or modify this section -->
<!-- Generated by cog: see phototemplate.cog.md -->

The templating system converts one or template statements, written in osxphotos metadata templating language, to one or more rendered values using information from the photo being processed.

In its simplest form, a template statement has the form: `"{template_field}"`, for example `"{title}"` which would resolve to the title of the photo.

Template statements may contain one or more modifiers.  The full syntax is:

`"pretext{delim+template_field:subfield(field_arg)|filter[find,replace] conditional&combine_value?bool_value,default}posttext"`

Template statements are white-space sensitive meaning that white space (spaces, tabs) changes the meaning of the template statement.

`pretext` and `posttext` are free form text.  For example, if a photo has title "My Photo Title" the template statement `"The title of the photo is {title}"`, resolves to `"The title of the photo is My Photo Title"`.  The `pretext` in this example is `"The title if the photo is "` and the template_field is `{title}`.

`delim`: optional delimiter string to use when expanding multi-valued template values in-place

`+`: If present before template `name`, expands the template in place.  If `delim` not provided, values are joined with no delimiter.

e.g. if Photo keywords are `["foo","bar"]`:

- `"{keyword}"` renders to `"foo", "bar"`
- `"{,+keyword}"` renders to: `"foo,bar"`
- `"{; +keyword}"` renders to: `"foo; bar"`
- `"{+keyword}"` renders to `"foobar"`

`template_field`: The template field to resolve.  See [Template Substitutions](#template-substitutions) for full list of template fields.

`:subfield`: Some templates have sub-fields, For example, `{exiftool:IPTC:Make}`; the template_field is `exiftool` and the sub-field is `IPTC:Make`.

`(field_arg)`: optional arguments to pass to the field; for example, with `{folder_album}` this is used to pass the path separator used for joining folders and albums when rendering the field (default is "/" for `{folder_album}`).

`|filter`: You may optionally append one or more filter commands to the end of the template field using the vertical pipe ('|') symbol.  Filters may be combined, separated by '|' as in: `{keyword|capitalize|parens}`.

Valid filters are:

- `lower`: Convert value to lower case, e.g. 'Value' => 'value'.
- `upper`: Convert value to upper case, e.g. 'Value' => 'VALUE'.
- `strip`: Strip whitespace from beginning/end of value, e.g. ' Value ' => 'Value'.
- `titlecase`: Convert value to title case, e.g. 'my value' => 'My Value'.
- `capitalize`: Capitalize first word of value and convert other words to lower case, e.g. 'MY VALUE' => 'My value'.
- `braces`: Enclose value in curly braces, e.g. 'value => '{value}'.
- `parens`: Enclose value in parentheses, e.g. 'value' => '(value')
- `brackets`: Enclose value in brackets, e.g. 'value' => '[value]'
- `shell_quote`: Quotes the value for safe usage in the shell, e.g. My file.jpeg => 'My file.jpeg'; only adds quotes if needed.
- `function`: Run custom python function to filter value; use in format 'function:/path/to/file.py::function_name'. See example at https://github.com/RhetTbull/osxphotos/blob/master/examples/template_filter.py
- `split(x)`: Split value into a list of values using x as delimiter, e.g. 'value1;value2' => ['value1', 'value2'] if used with split(;).
- `autosplit`: Automatically split delimited string into separate values; will split strings delimited by comma, semicolon, or space, e.g. 'value1,value2' => ['value1', 'value2'].
- `chop(x)`: Remove x characters off the end of value, e.g. chop(1): 'Value' => 'Valu'; when applied to a list, chops characters from each list value, e.g. chop(1): ['travel', 'beach']=> ['trave', 'beac'].
- `chomp(x)`: Remove x characters from the beginning of value, e.g. chomp(1): ['Value'] => ['alue']; when applied to a list, removes characters from each list value, e.g. chomp(1): ['travel', 'beach']=> ['ravel', 'each'].
- `sort`: Sort list of values, e.g. ['c', 'b', 'a'] => ['a', 'b', 'c'].
- `rsort`: Sort list of values in reverse order, e.g. ['a', 'b', 'c'] => ['c', 'b', 'a'].
- `reverse`: Reverse order of values, e.g. ['a', 'b', 'c'] => ['c', 'b', 'a'].
- `uniq`: Remove duplicate values, e.g. ['a', 'b', 'c', 'b', 'a'] => ['a', 'b', 'c'].
- `join(x)`: Join list of values with delimiter x, e.g. join(,): ['a', 'b', 'c'] => 'a,b,c'; the DELIM option functions similar to join(x) but with DELIM, the join happens before being passed to any filters.May optionally be used without an argument, that is 'join()' which joins values together with no delimiter. e.g. join(): ['a', 'b', 'c'] => 'abc'.
- `append(x)`: Append x to list of values, e.g. append(d): ['a', 'b', 'c'] => ['a', 'b', 'c', 'd'].
- `prepend(x)`: Prepend x to list of values, e.g. prepend(d): ['a', 'b', 'c'] => ['d', 'a', 'b', 'c'].
- `appends(x)`: Append s[tring] Append x to each value of list of values, e.g. appends(d): ['a', 'b', 'c'] => ['ad', 'bd', 'cd'].
- `prepends(x)`: Prepend s[tring] x to each value of list of values, e.g. prepends(d): ['a', 'b', 'c'] => ['da', 'db', 'dc'].
- `remove(x)`: Remove x from list of values, e.g. remove(b): ['a', 'b', 'c'] => ['a', 'c'].
- `slice(start:stop:step)`: Slice list using same semantics as Python's list slicing, e.g. slice(1:3): ['a', 'b', 'c', 'd'] => ['b', 'c']; slice(1:4:2): ['a', 'b', 'c', 'd'] => ['b', 'd']; slice(1:): ['a', 'b', 'c', 'd'] => ['b', 'c', 'd']; slice(:-1): ['a', 'b', 'c', 'd'] => ['a', 'b', 'c']; slice(::-1): ['a', 'b', 'c', 'd'] => ['d', 'c', 'b', 'a']. See also sslice().
- `sslice(start:stop:step)`: [s(tring) slice] Slice values in a list using same semantics as Python's string slicing, e.g. sslice(1:3):'abcd => 'bc'; sslice(1:4:2): 'abcd' => 'bd', etc. See also slice().
- `filter(x)`: Filter list of values using predicate x; for example, `{folder_album|filter(contains Events)}` returns only folders/albums containing the word 'Events' in their path.
- `int`: Convert values in list to integer, e.g. 1.0 => 1. If value cannot be converted to integer, remove value from list. ['1.1', 'x'] => ['1']. See also float.
- `float`: Convert values in list to floating point number, e.g. 1 => 1.0. If value cannot be converted to float, remove value from list. ['1', 'x'] => ['1.0']. See also int.

e.g. if Photo keywords are `["FOO","bar"]`:

- `"{keyword|lower}"` renders to `"foo", "bar"`
- `"{keyword|upper}"` renders to: `"FOO", "BAR"`
- `"{keyword|capitalize}"` renders to: `"Foo", "Bar"`
- `"{keyword|lower|parens}"` renders to: `"(foo)", "(bar)"`

e.g. if Photo description is "my description":

- `"{descr|titlecase}"` renders to: `"My Description"`

e.g. If Photo is in `Album1` in `Folder1`:

- `"{folder_album}"` renders to `["Folder1/Album1"]`
- `"{folder_album(>)}"` renders to `["Folder1>Album1"]`
- `"{folder_album()}"` renders to `["Folder1Album1"]`

`[find,replace]`: optional text replacement to perform on rendered template value.  For example, to replace "/" in an album name, you could use the template `"{album[/,-]}"`.  Multiple replacements can be made by appending "|" and adding another find|replace pair.  e.g. to replace both "/" and ":" in album name: `"{album[/,-|:,-]}"`.  find/replace pairs are not limited to single characters.  The "|" character cannot be used in a find/replace pair.

`conditional`: optional conditional expression that is evaluated as boolean (True/False) for use with the `?bool_value` modifier.  Conditional expressions take the form '`not operator value`' where `not` is an optional modifier that negates the `operator`.  Note: the space before the conditional expression is required if you use a conditional expression.  Valid comparison operators are:

- `contains`: template field contains value, similar to python's `in`
- `matches`: template field contains exactly value, unlike `contains`: does not match partial matches
- `startswith`: template field starts with value
- `endswith`: template field ends with value
- `<=`: template field is less than or equal to value
- `>=`: template field is greater than or equal to value
- `<`: template field is less than value
- `>`: template field is greater than value
- `==`: template field equals value
- `!=`: template field does not equal value

The `value` part of the conditional expression is treated as a bare (unquoted) word/phrase.  Multiple values may be separated by '|' (the pipe symbol).  `value` is itself a template statement so you can use one or more template fields in `value` which will be resolved before the comparison occurs.

For example:

- `{keyword matches Beach}` resolves to True if 'Beach' is a keyword. It would not match keyword 'BeachDay'.
- `{keyword contains Beach}` resolves to True if any keyword contains the word 'Beach' so it would match both 'Beach' and 'BeachDay'.
- `{photo.score.overall > 0.7}` resolves to True if the photo's overall aesthetic score is greater than 0.7.
- `{keyword|lower contains beach}` uses the lower case filter to do case-insensitive matching to match any keyword that contains the word 'beach'.
- `{keyword|lower not contains beach}` uses the `not` modifier to negate the comparison so this resolves to True if there is no keyword that matches 'beach'.

Examples: to export photos that contain certain keywords with the `osxphotos export` command's `--directory` option:

`--directory "{keyword|lower matches travel|vacation?Travel-Photos,Not-Travel-Photos}"`

This exports any photo that has keywords 'travel' or 'vacation' into a directory 'Travel-Photos' and all other photos into directory 'Not-Travel-Photos'.

This can be used to rename files as well, for example:
`--filename "{favorite?Favorite-{original_name},{original_name}}"`

This renames any photo that is a favorite as 'Favorite-ImageName.jpg' (where 'ImageName.jpg' is the original name of the photo) and all other photos with the unmodified original name.

`&combine_value`: Template fields may be combined with another template statement to return multiple values. The combine_value is another template statement. For example, the template {created.year&{folder_album,}} would resolve to ["1999", "Vacation"] if the photo was created in 1999 and was in the album Vacation. Because the combine_value is a template statement, multiple templates may be combined together by nesting the combine operator: {template1&{template2&{template3,},},}. In this example, a null default value is used to prevent the default value from being combined if any of the nested templates does not resolve to a value

`?bool_value`: Template fields may be evaluated as boolean (True/False) by appending "?" after the field name (and following "(field_arg)" or "[find/replace]".  If a field is True (e.g. photo is HDR and field is `"{hdr}"`) or has any value, the value following the "?" will be used to render the template instead of the actual field value.  If the template field evaluates to False (e.g. in above example, photo is not HDR) or has no value (e.g. photo has no title and field is `"{title}"`) then the default value following a "," will be used.

e.g. if photo is an HDR image,

- `"{hdr?ISHDR,NOTHDR}"` renders to `"ISHDR"`

and if it is not an HDR image,

- `"{hdr?ISHDR,NOTHDR}"` renders to `"NOTHDR"`

`,default`: optional default value to use if the template name has no value.  This modifier is also used for the value if False for boolean-type fields (see above) as well as to hold a sub-template for values like `{created.strftime}`.  If no default value provided, "_" is used.

e.g., if photo has no title set,

- `"{title}"` renders to "_"
- `"{title,I have no title}"` renders to `"I have no title"`

Template fields such as `created.strftime` use the default value to pass the template to use for `strftime`.

e.g., if photo date is 4 February 2020, 19:07:38,

- `"{created.strftime,%Y-%m-%d-%H%M%S}"` renders to `"2020-02-04-190738"`

Some template fields such as `"{media_type}"` use the default value to allow customization of the output. For example, `"{media_type}"` resolves to the special media type of the photo such as `panorama` or `selfie`.  You may use the default value to override these in form: `"{media_type,video=vidéo;time_lapse=vidéo_accélérée}"`. In this example, if photo was a time_lapse photo, `media_type` would resolve to `vidéo_accélérée` instead of `time_lapse`.

Either or both bool_value or default (False value) may be empty which would result in empty string `""` when rendered.

If you want to include "{" or "}" in the output, use "{openbrace}" or "{closebrace}" template substitution.

e.g. `"{created.year}/{openbrace}{title}{closebrace}"` would result in `"2020/{Photo Title}"`.

**Variables**

You can define variables for later use in the template string using the format `{var:NAME,VALUE}` where `VALUE` is a template statement.  Variables may then be referenced using the format `%NAME`. For example: `{var:foo,bar}` defines the variable `%foo` to have value `bar`. This can be useful if you want to re-use a complex template value in multiple places within your template string or for allowing the use of characters that would otherwise be prohibited in a template string. For example, the "pipe" (`|`) character is not allowed in a find/replace pair but you can get around this limitation like so: `{var:pipe,{pipe}}{title[-,%pipe]}` which replaces the `-` character with `|` (the value of `%pipe`).

Another use case for variables is filtering combined template values. For example, using the `&combine_value` mechanism to combine two template values that might result in duplicate values, you could do the following: `{var:myvar,{template1&{template2,},}}{%myvar|uniq}` which allows the use of the uniq filter against the combined template values.

Variables can also be referenced as fields in the template string, for example: `{var:year,{created.year}}{original_name}-{%year}`. In some cases, use of variables can make your template string more readable.  Variables can be used as template fields, as values for filters, as values for conditional operations, or as default values.  When used as a conditional value or default value, variables should be treated like any other field and enclosed in braces as conditional and default values are evaluated as template strings. For example: `{var:name,Katie}{person contains {%name}?{%name},Not-{%name}}`.

If you need to use a `%` (percent sign character), you can escape the percent sign by using `%%`.  You can also use the `{percent}` template field where a template field is required. For example:

`{title[:,%%]}` replaces the `:` with `%` and `{title contains Foo?{title}{percent},{title}}` adds `%` to the  title if it contains `Foo`.

<!-- OSXPHOTOS-TEMPLATE-HELP:END -->

The following template field substitutions are availabe for use the templating system.

<!-- OSXPHOTOS-TEMPLATE-TABLE:START - Do not remove or modify this section -->
| Field | Description |
|--------------|-------------|
|{name}|Current filename of the photo|
|{original_name}|Photo's original filename when imported to Photos|
|{title}|Title of the photo|
|{descr}|Description of the photo|
|{media_type}|Special media type resolved in this precedence: selfie, time_lapse, panorama, slow_mo, screenshot, portrait, live_photo, burst, photo, video. Defaults to 'photo' or 'video' if no special type. Customize one or more media types using format: '{media_type,video=vidéo;time_lapse=vidéo_accélérée}'|
|{photo_or_video}|'photo' or 'video' depending on what type the image is. To customize, use default value as in '{photo_or_video,photo=fotos;video=videos}'|
|{hdr}|Photo is HDR?; True/False value, use in format '{hdr?VALUE_IF_TRUE,VALUE_IF_FALSE}'|
|{edited}|True if photo has been edited (has adjustments), otherwise False; use in format '{edited?VALUE_IF_TRUE,VALUE_IF_FALSE}'|
|{edited_version}|True if template is being rendered for the edited version of a photo, otherwise False. |
|{favorite}|Photo has been marked as favorite?; True/False value, use in format '{favorite?VALUE_IF_TRUE,VALUE_IF_FALSE}'|
|{created}|Photo's creation date in ISO format, e.g. '2020-03-22'|
|{created.date}|Photo's creation date in ISO format, e.g. '2020-03-22'|
|{created.year}|4-digit year of photo creation time|
|{created.yy}|2-digit year of photo creation time|
|{created.mm}|2-digit month of the photo creation time (zero padded)|
|{created.month}|Month name in user's locale of the photo creation time|
|{created.mon}|Month abbreviation in the user's locale of the photo creation time|
|{created.dd}|2-digit day of the month (zero padded) of photo creation time|
|{created.dow}|Day of week in user's locale of the photo creation time|
|{created.doy}|3-digit day of year (e.g Julian day) of photo creation time, starting from 1 (zero padded)|
|{created.hour}|2-digit hour of the photo creation time|
|{created.min}|2-digit minute of the photo creation time|
|{created.sec}|2-digit second of the photo creation time|
|{created.strftime}|Apply strftime template to file creation date/time. Should be used in form {created.strftime,TEMPLATE} where TEMPLATE is a valid strftime template, e.g. {created.strftime,%Y-%U} would result in year-week number of year: '2020-23'. If used with no template will return null value. See https://strftime.org/ for help on strftime templates.|
|{modified}|Photo's modification date in ISO format, e.g. '2020-03-22'; uses creation date if photo is not modified|
|{modified.date}|Photo's modification date in ISO format, e.g. '2020-03-22'; uses creation date if photo is not modified|
|{modified.year}|4-digit year of photo modification time; uses creation date if photo is not modified|
|{modified.yy}|2-digit year of photo modification time; uses creation date if photo is not modified|
|{modified.mm}|2-digit month of the photo modification time (zero padded); uses creation date if photo is not modified|
|{modified.month}|Month name in user's locale of the photo modification time; uses creation date if photo is not modified|
|{modified.mon}|Month abbreviation in the user's locale of the photo modification time; uses creation date if photo is not modified|
|{modified.dd}|2-digit day of the month (zero padded) of the photo modification time; uses creation date if photo is not modified|
|{modified.dow}|Day of week in user's locale of the photo modification time; uses creation date if photo is not modified|
|{modified.doy}|3-digit day of year (e.g Julian day) of photo modification time, starting from 1 (zero padded); uses creation date if photo is not modified|
|{modified.hour}|2-digit hour of the photo modification time; uses creation date if photo is not modified|
|{modified.min}|2-digit minute of the photo modification time; uses creation date if photo is not modified|
|{modified.sec}|2-digit second of the photo modification time; uses creation date if photo is not modified|
|{modified.strftime}|Apply strftime template to file modification date/time. Should be used in form {modified.strftime,TEMPLATE} where TEMPLATE is a valid strftime template, e.g. {modified.strftime,%Y-%U} would result in year-week number of year: '2020-23'. If used with no template will return null value. Uses creation date if photo is not modified. See https://strftime.org/ for help on strftime templates.|
|{today}|Current date in iso format, e.g. '2020-03-22'|
|{today.date}|Current date in iso format, e.g. '2020-03-22'|
|{today.year}|4-digit year of current date|
|{today.yy}|2-digit year of current date|
|{today.mm}|2-digit month of the current date (zero padded)|
|{today.month}|Month name in user's locale of the current date|
|{today.mon}|Month abbreviation in the user's locale of the current date|
|{today.dd}|2-digit day of the month (zero padded) of current date|
|{today.dow}|Day of week in user's locale of the current date|
|{today.doy}|3-digit day of year (e.g Julian day) of current date, starting from 1 (zero padded)|
|{today.hour}|2-digit hour of the current date|
|{today.min}|2-digit minute of the current date|
|{today.sec}|2-digit second of the current date|
|{today.strftime}|Apply strftime template to current date/time. Should be used in form {today.strftime,TEMPLATE} where TEMPLATE is a valid strftime template, e.g. {today.strftime,%Y-%U} would result in year-week number of year: '2020-23'. If used with no template will return null value. See https://strftime.org/ for help on strftime templates.|
|{place.name}|Place name from the photo's reverse geolocation data, as displayed in Photos|
|{place.country_code}|The ISO country code from the photo's reverse geolocation data|
|{place.name.country}|Country name from the photo's reverse geolocation data|
|{place.name.state_province}|State or province name from the photo's reverse geolocation data|
|{place.name.city}|City or locality name from the photo's reverse geolocation data|
|{place.name.area_of_interest}|Area of interest name (e.g. landmark or public place) from the photo's reverse geolocation data|
|{place.address}|Postal address from the photo's reverse geolocation data, e.g. '2007 18th St NW, Washington, DC 20009, United States'|
|{place.address.street}|Street part of the postal address, e.g. '2007 18th St NW'|
|{place.address.city}|City part of the postal address, e.g. 'Washington'|
|{place.address.state_province}|State/province part of the postal address, e.g. 'DC'|
|{place.address.postal_code}|Postal code part of the postal address, e.g. '20009'|
|{place.address.country}|Country name of the postal address, e.g. 'United States'|
|{place.address.country_code}|ISO country code of the postal address, e.g. 'US'|
|{searchinfo.season}|Season of the year associated with a photo, e.g. 'Summer'; (Photos 5+ only, applied automatically by Photos' image categorization algorithms).|
|{exif.camera_make}|Camera make from original photo's EXIF information as imported by Photos, e.g. 'Apple'|
|{exif.camera_model}|Camera model from original photo's EXIF information as imported by Photos, e.g. 'iPhone 6s'|
|{exif.lens_model}|Lens model from original photo's EXIF information as imported by Photos, e.g. 'iPhone 6s back camera 4.15mm f/2.2'|
|{moment}|The moment title of the photo|
|{uuid}|Photo's internal universally unique identifier (UUID) for the photo, a 36-character string unique to the photo, e.g. '128FB4C6-0B16-4E7D-9108-FB2E90DA1546'|
|{shortuuid}|A shorter representation of photo's internal universally unique identifier (UUID) for the photo, a 22-character string unique to the photo, e.g. 'JYsxugP9UjetmCbBCHXcmu'|
|{id}|A unique number for the photo based on its primary key in the Photos database. A sequential integer, e.g. 1, 2, 3...etc.  Each asset associated with a photo (e.g. an image and Live Photo preview) will share the same id. May be formatted using a python string format code. For example, to format as a 5-digit integer and pad with zeros, use '{id:05d}' which results in 00001, 00002, 00003...etc. |
|{counter}|A sequential counter, starting at 0, that increments each time it is evaluated.To start counting at a value other than 0, append append '(starting_value)' to the field name.For example, to start counting at 1 instead of 0: '{counter(1)}'.May be formatted using a python string format code.For example, to format as a 5-digit integer and pad with zeros, use '{counter:05d(1)}'which results in 00001, 00002, 00003...etc.You may also specify a stop value which causes the counter to reset to the starting valuewhen the stop value is reached and a step size which causes the counter to increment bythe specified value instead of 1. Use the format '{counter(start,stop,step)}' where start,stop, and step are integers. For example, to count from 1 to 10 by 2, use '{counter(1,11,2)}'.Note that the counter stops counting when the stop value is reached and does not return thestop value. Start, stop, and step are optional and may be omitted. For example, to countfrom 0 by 2s, use '{counter(,,2)}'.You may create an arbitrary number of counters by appending a unique name to the field namepreceded by a period: '{counter.a}', '{counter.b}', etc. Each counter will have its own stateand will start at 0 and increment by 1 unless otherwise specified. Note: {counter} is not suitable for use with 'export' and '--update' as the counter associated with a photo may change between export sessions. See also {id}.|
|{album_seq}|An integer, starting at 0, indicating the photo's index (sequence) in the containing album. Only valid when used in a '--filename' template and only when '{album}' or '{folder_album}' is used in the '--directory' template. For example '--directory "{folder_album}" --filename "{album_seq}_{original_name}"'. To start counting at a value other than 0, append append '(starting_value)' to the field name.  For example, to start counting at 1 instead of 0: '{album_seq(1)}'. May be formatted using a python string format code. For example, to format as a 5-digit integer and pad with zeros, use '{album_seq:05d}' which results in 00000, 00001, 00002...etc. To format while also using a starting value: '{album_seq:05d(1)}' which results in 0001, 00002...etc.This may result in incorrect sequences if you have duplicate albums with the same name; see also '{folder_album_seq}'.|
|{folder_album_seq}|An integer, starting at 0, indicating the photo's index (sequence) in the containing album and folder path. Only valid when used in a '--filename' template and only when '{folder_album}' is used in the '--directory' template. For example '--directory "{folder_album}" --filename "{folder_album_seq}_{original_name}"'. To start counting at a value other than 0, append '(starting_value)' to the field name. For example, to start counting at 1 instead of 0: '{folder_album_seq(1)}' May be formatted using a python string format code. For example, to format as a 5-digit integer and pad with zeros, use '{folder_album_seq:05d}' which results in 00000, 00001, 00002...etc. To format while also using a starting value: '{folder_album_seq:05d(1)}' which results in 0001, 00002...etc.This may result in incorrect sequences if you have duplicate albums with the same name in the same folder; see also '{album_seq}'. |
|{comma}|A comma: ','|
|{semicolon}|A semicolon: ';'|
|{questionmark}|A question mark: '?'|
|{pipe}|A vertical pipe: '\|'|
|{percent}|A percent sign: '%'|
|{ampersand}|an ampersand symbol: '&'|
|{openbrace}|An open brace: '{'|
|{closebrace}|A close brace: '}'|
|{openparens}|An open parentheses: '('|
|{closeparens}|A close parentheses: ')'|
|{openbracket}|An open bracket: '['|
|{closebracket}|A close bracket: ']'|
|{newline}|A newline: '\n'|
|{lf}|A line feed: '\n', alias for {newline}|
|{cr}|A carriage return: '\r'|
|{crlf}|A carriage return + line feed: '\r\n'|
|{tab}|:A tab: '\t'|
|{osxphotos_version}|The osxphotos version, e.g. '0.67.10'|
|{osxphotos_cmd_line}|The full command line used to run osxphotos|
|{album}|Album(s) photo is contained in|
|{folder_album}|Folder path + album photo is contained in. e.g. 'Folder/Subfolder/Album' or just 'Album' if no enclosing folder|
|{project}|Project(s) photo is contained in (such as greeting cards, calendars, slideshows)|
|{album_project}|Album(s) and project(s) photo is contained in; treats projects as regular albums|
|{folder_album_project}|Folder path + album (includes projects as albums) photo is contained in. e.g. 'Folder/Subfolder/Album' or just 'Album' if no enclosing folder|
|{keyword}|Keyword(s) assigned to photo|
|{person}|Person(s) / face(s) in a photo|
|{label}|Image categorization label associated with a photo (Photos 5+ only). Labels are added automatically by Photos using machine learning algorithms to categorize images. These are not the same as {keyword} which refers to the user-defined keywords/tags applied in Photos.|
|{label_normalized}|All lower case version of 'label' (Photos 5+ only)|
|{comment}|Comment(s) on shared Photos; format is 'Person name: comment text' (Photos 5+ only)|
|{exiftool}|Format: '{exiftool:GROUP:TAGNAME}'; use exiftool (https://exiftool.org) to extract metadata, in form GROUP:TAGNAME, from image.  E.g. '{exiftool:EXIF:Make}' to get camera make, or {exiftool:IPTC:Keywords} to extract keywords. See https://exiftool.org/TagNames/ for list of valid tag names.  You must specify group (e.g. EXIF, IPTC, etc) as used in `exiftool -G`. exiftool must be installed in the path to use this template.|
|{searchinfo.holiday}|Holiday names associated with a photo, e.g. 'Christmas Day'; (Photos 5+ only, applied automatically by Photos' image categorization algorithms).|
|{searchinfo.activity}|Activities associated with a photo, e.g. 'Sporting Event'; (Photos 5+ only, applied automatically by Photos' image categorization algorithms).|
|{searchinfo.venue}|Venues associated with a photo, e.g. name of restaurant; (Photos 5+ only, applied automatically by Photos' image categorization algorithms).|
|{searchinfo.venue_type}|Venue types associated with a photo, e.g. 'Restaurant'; (Photos 5+ only, applied automatically by Photos' image categorization algorithms).|
|{photo}|Provides direct access to the PhotoInfo object for the photo. Must be used in format '{photo.property}' where 'property' represents a PhotoInfo property. For example: '{photo.favorite}' is the same as '{favorite}' and '{photo.place.name}' is the same as '{place.name}'. '{photo}' provides access to properties that are not available as separate template fields but it assumes some knowledge of the underlying PhotoInfo class.  See https://rhettbull.github.io/osxphotos/ for additional documentation on the PhotoInfo class.|
|{detected_text}|List of text strings found in the image after performing text detection. Using '{detected_text}' will cause osxphotos to perform text detection on your photos using the built-in macOS text detection algorithms which will slow down your export. The results for each photo will be cached in the export database so that future exports with '--update' do not need to reprocess each photo. You may pass a confidence threshold value between 0.0 and 1.0 after a colon as in '{detected_text:0.5}'; The default confidence threshold is 0.75. '{detected_text}' works only on macOS Catalina (10.15) or later. Note: this feature is not the same thing as Live Text in macOS Monterey, which osxphotos does not yet support.|
|{shell_quote}|Use in form '{shell_quote,TEMPLATE}'; quotes the rendered TEMPLATE value(s) for safe usage in the shell, e.g. My file.jpeg => 'My file.jpeg'; only adds quotes if needed.|
|{strip}|Use in form '{strip,TEMPLATE}'; strips whitespace from begining and end of rendered TEMPLATE value(s).|
|{format}|Use in form '{format:TYPE:FORMAT,TEMPLATE}'; converts TEMPLATE value to TYPE then formats the value using Python string formatting codes specified by FORMAT; TYPE is one of: 'int', 'float', or 'str'. For example, '{format:float:.1f,{exiftool:EXIF:FocalLength}}' will format focal length to 1 decimal place (e.g. '100.0'). |
|{function}|Execute a python function from an external file and use return value as template substitution. Use in format: {function:file.py::function_name} where 'file.py' is the path/name of the python file and 'function_name' is the name of the function to call. The file name may also be url to a python file, e.g. '{function:https://raw.githubusercontent.com/RhetTbull/osxphotos/main/examples/template_function.py::example}'. The function will be passed the PhotoInfo object for the photo. See https://github.com/RhetTbull/osxphotos/blob/master/examples/template_function.py for an example of how to implement a template function.|
<!-- OSXPHOTOS-TEMPLATE-TABLE:END -->

## Related Projects

* [rhettbull/exif2findertags](https://github.com/RhetTbull/exif2findertags): Read EXIF metadata from image and video files and convert it to macOS Finder tags and/or Finder comments and other extended attributes.
* [rhettbull/photos_time_warp](https://github.com/RhetTbull/photos_time_warp): Batch adjust the date, time, or timezone of photos in Apple Photos.
* [rhettbull/PhotoScript](https://github.com/RhetTbull/PhotoScript): python wrapper around Photos' applescript API allowing automation of Photos (including creation/deletion of items) from python.
* [ndbroadbent/icloud_photos_downloader](https://github.com/ndbroadbent/icloud_photos_downloader): Download photos from iCloud.

## Contributing

Contributing is easy!  if you find bugs or want to suggest additional features/changes, please open an [issue](https://github.com/rhettbull/osxphotos/issues/) or join the [discussion](https://github.com/RhetTbull/osxphotos/discussions).

I'll gladly consider pull requests for bug fixes or feature implementations.  

If you have an interesting example that shows usage of this package, submit an issue or pull request and i'll include it or link to it.

Testing against "real world" Photos libraries would be especially helpful.  If you discover issues in testing against your Photos libraries, please open an issue.  I've done extensive testing against my own Photos library but that's a single data point and I'm certain there are issues lurking in various edge cases I haven't discovered yet.

### Contributors ✨

Thanks goes to these wonderful people ([emoji key](https://allcontributors.org/docs/en/emoji-key)):

<!-- ALL-CONTRIBUTORS-LIST:START - Do not remove or modify this section -->
<!-- prettier-ignore-start -->
<!-- markdownlint-disable -->
<table>
  <tbody>
    <tr>
      <td align="center" valign="top" width="14.28%"><a href="https://github.com/britiscurious"><img src="https://avatars1.githubusercontent.com/u/25646439?v=4?s=75" width="75px;" alt="britiscurious"/><br /><sub><b>britiscurious</b></sub></a><br /><a href="https://github.com/RhetTbull/osxphotos/commits?author=britiscurious" title="Documentation">📖</a> <a href="https://github.com/RhetTbull/osxphotos/commits?author=britiscurious" title="Code">💻</a></td>
      <td align="center" valign="top" width="14.28%"><a href="https://github.com/mwort"><img src="https://avatars3.githubusercontent.com/u/8170417?v=4?s=75" width="75px;" alt="Michel Wortmann"/><br /><sub><b>Michel Wortmann</b></sub></a><br /><a href="https://github.com/RhetTbull/osxphotos/commits?author=mwort" title="Code">💻</a></td>
      <td align="center" valign="top" width="14.28%"><a href="https://github.com/PabloKohan"><img src="https://avatars3.githubusercontent.com/u/8790976?v=4?s=75" width="75px;" alt="Pablo 'merKur' Kohan"/><br /><sub><b>Pablo 'merKur' Kohan</b></sub></a><br /><a href="https://github.com/RhetTbull/osxphotos/commits?author=PabloKohan" title="Code">💻</a></td>
      <td align="center" valign="top" width="14.28%"><a href="https://github.com/hshore29"><img src="https://avatars2.githubusercontent.com/u/7023497?v=4?s=75" width="75px;" alt="hshore29"/><br /><sub><b>hshore29</b></sub></a><br /><a href="https://github.com/RhetTbull/osxphotos/commits?author=hshore29" title="Code">💻</a></td>
      <td align="center" valign="top" width="14.28%"><a href="http://3e.org/"><img src="https://avatars0.githubusercontent.com/u/41439?v=4?s=75" width="75px;" alt="Daniel M. Drucker"/><br /><sub><b>Daniel M. Drucker</b></sub></a><br /><a href="https://github.com/RhetTbull/osxphotos/commits?author=dmd" title="Code">💻</a> <a href="https://github.com/RhetTbull/osxphotos/issues?q=author%3Admd" title="Bug reports">🐛</a> <a href="#userTesting-dmd" title="User Testing">📓</a> <a href="#ideas-dmd" title="Ideas, Planning, & Feedback">🤔</a></td>
      <td align="center" valign="top" width="14.28%"><a href="https://github.com/jystervinou"><img src="https://avatars3.githubusercontent.com/u/132356?v=4?s=75" width="75px;" alt="Jean-Yves Stervinou"/><br /><sub><b>Jean-Yves Stervinou</b></sub></a><br /><a href="https://github.com/RhetTbull/osxphotos/commits?author=jystervinou" title="Code">💻</a></td>
      <td align="center" valign="top" width="14.28%"><a href="https://dethi.me/"><img src="https://avatars2.githubusercontent.com/u/1011520?v=4?s=75" width="75px;" alt="Thibault Deutsch"/><br /><sub><b>Thibault Deutsch</b></sub></a><br /><a href="https://github.com/RhetTbull/osxphotos/commits?author=dethi" title="Code">💻</a></td>
    </tr>
    <tr>
      <td align="center" valign="top" width="14.28%"><a href="https://github.com/grundsch"><img src="https://avatars0.githubusercontent.com/u/3874928?v=4?s=75" width="75px;" alt="grundsch"/><br /><sub><b>grundsch</b></sub></a><br /><a href="https://github.com/RhetTbull/osxphotos/commits?author=grundsch" title="Code">💻</a></td>
      <td align="center" valign="top" width="14.28%"><a href="https://github.com/agprimatic"><img src="https://avatars1.githubusercontent.com/u/4685054?v=4?s=75" width="75px;" alt="Ag Primatic"/><br /><sub><b>Ag Primatic</b></sub></a><br /><a href="https://github.com/RhetTbull/osxphotos/commits?author=agprimatic" title="Code">💻</a></td>
      <td align="center" valign="top" width="14.28%"><a href="https://github.com/hhoeck"><img src="https://avatars1.githubusercontent.com/u/6313998?v=4?s=75" width="75px;" alt="Horst Höck"/><br /><sub><b>Horst Höck</b></sub></a><br /><a href="https://github.com/RhetTbull/osxphotos/commits?author=hhoeck" title="Code">💻</a></td>
      <td align="center" valign="top" width="14.28%"><a href="https://github.com/jstrine"><img src="https://avatars1.githubusercontent.com/u/33943447?v=4?s=75" width="75px;" alt="Jonathan Strine"/><br /><sub><b>Jonathan Strine</b></sub></a><br /><a href="https://github.com/RhetTbull/osxphotos/commits?author=jstrine" title="Code">💻</a></td>
      <td align="center" valign="top" width="14.28%"><a href="https://github.com/finestream"><img src="https://avatars1.githubusercontent.com/u/16638513?v=4?s=75" width="75px;" alt="finestream"/><br /><sub><b>finestream</b></sub></a><br /><a href="https://github.com/RhetTbull/osxphotos/commits?author=finestream" title="Documentation">📖</a> <a href="#ideas-finestream" title="Ideas, Planning, & Feedback">🤔</a> <a href="https://github.com/RhetTbull/osxphotos/issues?q=author%3Afinestream" title="Bug reports">🐛</a></td>
      <td align="center" valign="top" width="14.28%"><a href="https://github.com/synox"><img src="https://avatars2.githubusercontent.com/u/2250964?v=4?s=75" width="75px;" alt="Aravindo Wingeier"/><br /><sub><b>Aravindo Wingeier</b></sub></a><br /><a href="https://github.com/RhetTbull/osxphotos/commits?author=synox" title="Documentation">📖</a></td>
      <td align="center" valign="top" width="14.28%"><a href="https://kradalby.no"><img src="https://avatars1.githubusercontent.com/u/98431?v=4?s=75" width="75px;" alt="Kristoffer Dalby"/><br /><sub><b>Kristoffer Dalby</b></sub></a><br /><a href="https://github.com/RhetTbull/osxphotos/commits?author=kradalby" title="Code">💻</a></td>
    </tr>
    <tr>
      <td align="center" valign="top" width="14.28%"><a href="https://github.com/Rott-Apple"><img src="https://avatars1.githubusercontent.com/u/67875570?v=4?s=75" width="75px;" alt="Rott-Apple"/><br /><sub><b>Rott-Apple</b></sub></a><br /><a href="#research-Rott-Apple" title="Research">🔬</a></td>
      <td align="center" valign="top" width="14.28%"><a href="https://github.com/narensankar0529"><img src="https://avatars3.githubusercontent.com/u/74054766?v=4?s=75" width="75px;" alt="narensankar0529"/><br /><sub><b>narensankar0529</b></sub></a><br /><a href="https://github.com/RhetTbull/osxphotos/issues?q=author%3Anarensankar0529" title="Bug reports">🐛</a> <a href="#userTesting-narensankar0529" title="User Testing">📓</a></td>
      <td align="center" valign="top" width="14.28%"><a href="https://github.com/martinhrpi"><img src="https://avatars2.githubusercontent.com/u/19407684?v=4?s=75" width="75px;" alt="Martin"/><br /><sub><b>Martin</b></sub></a><br /><a href="#research-martinhrpi" title="Research">🔬</a> <a href="#userTesting-martinhrpi" title="User Testing">📓</a></td>
      <td align="center" valign="top" width="14.28%"><a href="https://github.com/davidjroos"><img src="https://avatars.githubusercontent.com/u/15630844?v=4?s=75" width="75px;" alt="davidjroos "/><br /><sub><b>davidjroos </b></sub></a><br /><a href="https://github.com/RhetTbull/osxphotos/commits?author=davidjroos" title="Documentation">📖</a></td>
      <td align="center" valign="top" width="14.28%"><a href="https://neilpa.me"><img src="https://avatars.githubusercontent.com/u/42419?v=4?s=75" width="75px;" alt="Neil Pankey"/><br /><sub><b>Neil Pankey</b></sub></a><br /><a href="https://github.com/RhetTbull/osxphotos/commits?author=neilpa" title="Code">💻</a> <a href="https://github.com/RhetTbull/osxphotos/issues?q=author%3Aneilpa" title="Bug reports">🐛</a></td>
      <td align="center" valign="top" width="14.28%"><a href="https://aaronweb.net/"><img src="https://avatars.githubusercontent.com/u/604665?v=4?s=75" width="75px;" alt="Aaron van Geffen"/><br /><sub><b>Aaron van Geffen</b></sub></a><br /><a href="https://github.com/RhetTbull/osxphotos/commits?author=AaronVanGeffen" title="Code">💻</a></td>
      <td align="center" valign="top" width="14.28%"><a href="https://github.com/ubrandes"><img src="https://avatars.githubusercontent.com/u/59647284?v=4?s=75" width="75px;" alt="ubrandes "/><br /><sub><b>ubrandes </b></sub></a><br /><a href="#ideas-ubrandes" title="Ideas, Planning, & Feedback">🤔</a></td>
    </tr>
    <tr>
      <td align="center" valign="top" width="14.28%"><a href="http://blog.dewost.com/"><img src="https://avatars.githubusercontent.com/u/17090228?v=4?s=75" width="75px;" alt="Philippe Dewost"/><br /><sub><b>Philippe Dewost</b></sub></a><br /><a href="https://github.com/RhetTbull/osxphotos/commits?author=pdewost" title="Documentation">📖</a> <a href="#example-pdewost" title="Examples">💡</a> <a href="#ideas-pdewost" title="Ideas, Planning, & Feedback">🤔</a></td>
      <td align="center" valign="top" width="14.28%"><a href="https://github.com/kaduskj"><img src="https://avatars.githubusercontent.com/u/983067?v=4?s=75" width="75px;" alt="kaduskj"/><br /><sub><b>kaduskj</b></sub></a><br /><a href="https://github.com/RhetTbull/osxphotos/issues?q=author%3Akaduskj" title="Bug reports">🐛</a></td>
      <td align="center" valign="top" width="14.28%"><a href="https://github.com/mkirkland4874"><img src="https://avatars.githubusercontent.com/u/36466711?v=4?s=75" width="75px;" alt="mkirkland4874"/><br /><sub><b>mkirkland4874</b></sub></a><br /><a href="https://github.com/RhetTbull/osxphotos/issues?q=author%3Amkirkland4874" title="Bug reports">🐛</a> <a href="#example-mkirkland4874" title="Examples">💡</a></td>
      <td align="center" valign="top" width="14.28%"><a href="https://github.com/jcommisso07"><img src="https://avatars.githubusercontent.com/u/3111054?v=4?s=75" width="75px;" alt="Joseph Commisso"/><br /><sub><b>Joseph Commisso</b></sub></a><br /><a href="#data-jcommisso07" title="Data">🔣</a></td>
      <td align="center" valign="top" width="14.28%"><a href="https://github.com/dssinger"><img src="https://avatars.githubusercontent.com/u/1817903?v=4?s=75" width="75px;" alt="David Singer"/><br /><sub><b>David Singer</b></sub></a><br /><a href="https://github.com/RhetTbull/osxphotos/issues?q=author%3Adssinger" title="Bug reports">🐛</a></td>
      <td align="center" valign="top" width="14.28%"><a href="https://github.com/oPromessa"><img src="https://avatars.githubusercontent.com/u/21261491?v=4?s=75" width="75px;" alt="oPromessa"/><br /><sub><b>oPromessa</b></sub></a><br /><a href="https://github.com/RhetTbull/osxphotos/issues?q=author%3AoPromessa" title="Bug reports">🐛</a> <a href="#ideas-oPromessa" title="Ideas, Planning, & Feedback">🤔</a> <a href="https://github.com/RhetTbull/osxphotos/commits?author=oPromessa" title="Tests">⚠️</a> <a href="https://github.com/RhetTbull/osxphotos/commits?author=oPromessa" title="Code">💻</a> <a href="https://github.com/RhetTbull/osxphotos/commits?author=oPromessa" title="Documentation">📖</a></td>
      <td align="center" valign="top" width="14.28%"><a href="http://spencerchang.me"><img src="https://avatars.githubusercontent.com/u/14796580?v=4?s=75" width="75px;" alt="Spencer Chang"/><br /><sub><b>Spencer Chang</b></sub></a><br /><a href="https://github.com/RhetTbull/osxphotos/issues?q=author%3Aspencerc99" title="Bug reports">🐛</a></td>
    </tr>
    <tr>
      <td align="center" valign="top" width="14.28%"><a href="https://www.cs.purdue.edu/homes/dgleich"><img src="https://avatars.githubusercontent.com/u/33995?v=4?s=75" width="75px;" alt="David Gleich"/><br /><sub><b>David Gleich</b></sub></a><br /><a href="https://github.com/RhetTbull/osxphotos/commits?author=dgleich" title="Code">💻</a></td>
      <td align="center" valign="top" width="14.28%"><a href="https://alandefreitas.github.io/alandefreitas/"><img src="https://avatars.githubusercontent.com/u/5369819?v=4?s=75" width="75px;" alt="Alan de Freitas"/><br /><sub><b>Alan de Freitas</b></sub></a><br /><a href="https://github.com/RhetTbull/osxphotos/issues?q=author%3Aalandefreitas" title="Bug reports">🐛</a></td>
      <td align="center" valign="top" width="14.28%"><a href="https://hyfen.net"><img src="https://avatars.githubusercontent.com/u/6291?v=4?s=75" width="75px;" alt="Andrew Louis"/><br /><sub><b>Andrew Louis</b></sub></a><br /><a href="https://github.com/RhetTbull/osxphotos/commits?author=hyfen" title="Documentation">📖</a> <a href="https://github.com/RhetTbull/osxphotos/commits?author=hyfen" title="Code">💻</a></td>
      <td align="center" valign="top" width="14.28%"><a href="https://github.com/neebah"><img src="https://avatars.githubusercontent.com/u/71442026?v=4?s=75" width="75px;" alt="neebah"/><br /><sub><b>neebah</b></sub></a><br /><a href="https://github.com/RhetTbull/osxphotos/issues?q=author%3Aneebah" title="Bug reports">🐛</a></td>
      <td align="center" valign="top" width="14.28%"><a href="https://github.com/ahti123"><img src="https://avatars.githubusercontent.com/u/22232632?v=4?s=75" width="75px;" alt="Ahti Liin"/><br /><sub><b>Ahti Liin</b></sub></a><br /><a href="https://github.com/RhetTbull/osxphotos/commits?author=ahti123" title="Code">💻</a> <a href="https://github.com/RhetTbull/osxphotos/issues?q=author%3Aahti123" title="Bug reports">🐛</a></td>
      <td align="center" valign="top" width="14.28%"><a href="https://github.com/xwu64"><img src="https://avatars.githubusercontent.com/u/10580396?v=4?s=75" width="75px;" alt="Xiaoliang Wu"/><br /><sub><b>Xiaoliang Wu</b></sub></a><br /><a href="https://github.com/RhetTbull/osxphotos/commits?author=xwu64" title="Code">💻</a></td>
      <td align="center" valign="top" width="14.28%"><a href="https://github.com/nullpointerninja"><img src="https://avatars.githubusercontent.com/u/62975432?v=4?s=75" width="75px;" alt="nullpointerninja"/><br /><sub><b>nullpointerninja</b></sub></a><br /><a href="https://github.com/RhetTbull/osxphotos/issues?q=author%3Anullpointerninja" title="Bug reports">🐛</a> <a href="#ideas-nullpointerninja" title="Ideas, Planning, & Feedback">🤔</a></td>
    </tr>
    <tr>
      <td align="center" valign="top" width="14.28%"><a href="https://github.com/infused-kim"><img src="https://avatars.githubusercontent.com/u/7404004?v=4?s=75" width="75px;" alt="Kim"/><br /><sub><b>Kim</b></sub></a><br /><a href="#ideas-infused-kim" title="Ideas, Planning, & Feedback">🤔</a></td>
      <td align="center" valign="top" width="14.28%"><a href="https://github.com/Se7enair"><img src="https://avatars.githubusercontent.com/u/1680106?v=4?s=75" width="75px;" alt="Christoph"/><br /><sub><b>Christoph</b></sub></a><br /><a href="#ideas-Se7enair" title="Ideas, Planning, & Feedback">🤔</a></td>
      <td align="center" valign="top" width="14.28%"><a href="http://www.franzone.com"><img src="https://avatars.githubusercontent.com/u/900684?v=4?s=75" width="75px;" alt="franzone"/><br /><sub><b>franzone</b></sub></a><br /><a href="https://github.com/RhetTbull/osxphotos/issues?q=author%3Afranzone" title="Bug reports">🐛</a></td>
      <td align="center" valign="top" width="14.28%"><a href="http://jmuccigr.github.io/"><img src="https://avatars.githubusercontent.com/u/615115?v=4?s=75" width="75px;" alt="John Muccigrosso"/><br /><sub><b>John Muccigrosso</b></sub></a><br /><a href="#ideas-jmuccigr" title="Ideas, Planning, & Feedback">🤔</a></td>
      <td align="center" valign="top" width="14.28%"><a href="https://nomadgate.com"><img src="https://avatars.githubusercontent.com/u/1646041?v=4?s=75" width="75px;" alt="Thomas K. Running"/><br /><sub><b>Thomas K. Running</b></sub></a><br /><a href="https://github.com/RhetTbull/osxphotos/commits?author=tkrunning" title="Code">💻</a> <a href="https://github.com/RhetTbull/osxphotos/issues?q=author%3Atkrunning" title="Bug reports">🐛</a></td>
      <td align="center" valign="top" width="14.28%"><a href="http://dalisoft.uz"><img src="https://avatars.githubusercontent.com/u/3511344?v=4?s=75" width="75px;" alt="Davlatjon Shavkatov"/><br /><sub><b>Davlatjon Shavkatov</b></sub></a><br /><a href="https://github.com/RhetTbull/osxphotos/commits?author=dalisoft" title="Code">💻</a> <a href="https://github.com/RhetTbull/osxphotos/commits?author=dalisoft" title="Tests">⚠️</a></td>
      <td align="center" valign="top" width="14.28%"><a href="https://github.com/zephyr325"><img src="https://avatars.githubusercontent.com/u/5245609?v=4?s=75" width="75px;" alt="zephyr325"/><br /><sub><b>zephyr325</b></sub></a><br /><a href="https://github.com/RhetTbull/osxphotos/issues?q=author%3Azephyr325" title="Bug reports">🐛</a></td>
    </tr>
    <tr>
      <td align="center" valign="top" width="14.28%"><a href="https://github.com/drodner"><img src="https://avatars.githubusercontent.com/u/10236892?v=4?s=75" width="75px;" alt="drodner"/><br /><sub><b>drodner</b></sub></a><br /><a href="https://github.com/RhetTbull/osxphotos/issues?q=author%3Adrodner" title="Bug reports">🐛</a> <a href="#userTesting-drodner" title="User Testing">📓</a></td>
      <td align="center" valign="top" width="14.28%"><a href="https://fmckeogh.github.io"><img src="https://avatars.githubusercontent.com/u/8290136?v=4?s=75" width="75px;" alt="Ferdia McKeogh"/><br /><sub><b>Ferdia McKeogh</b></sub></a><br /><a href="https://github.com/RhetTbull/osxphotos/commits?author=fmckeogh" title="Code">💻</a> <a href="https://github.com/RhetTbull/osxphotos/issues?q=author%3Afmckeogh" title="Bug reports">🐛</a></td>
      <td align="center" valign="top" width="14.28%"><a href="https://wellsaidlabs.com"><img src="https://avatars.githubusercontent.com/u/7424737?v=4?s=75" width="75px;" alt="Michael Petrochuk"/><br /><sub><b>Michael Petrochuk</b></sub></a><br /><a href="https://github.com/RhetTbull/osxphotos/issues?q=author%3APetrochukM" title="Bug reports">🐛</a> <a href="https://github.com/RhetTbull/osxphotos/commits?author=PetrochukM" title="Code">💻</a></td>
      <td align="center" valign="top" width="14.28%"><a href="https://qkeddy.github.io/quin-eddy-development-portfolio/"><img src="https://avatars.githubusercontent.com/u/9737814?v=4?s=75" width="75px;" alt="Quin Eddy"/><br /><sub><b>Quin Eddy</b></sub></a><br /><a href="#ideas-qkeddy" title="Ideas, Planning, & Feedback">🤔</a> <a href="#data-qkeddy" title="Data">🔣</a></td>
      <td align="center" valign="top" width="14.28%"><a href="https://github.com/johnsturgeon"><img src="https://avatars.githubusercontent.com/u/9746310?v=4?s=75" width="75px;" alt="John Sturgeon"/><br /><sub><b>John Sturgeon</b></sub></a><br /><a href="https://github.com/RhetTbull/osxphotos/issues?q=author%3Ajohnsturgeon" title="Bug reports">🐛</a> <a href="https://github.com/RhetTbull/osxphotos/commits?author=johnsturgeon" title="Documentation">📖</a></td>
      <td align="center" valign="top" width="14.28%"><a href="https://github.com/mave2k"><img src="https://avatars.githubusercontent.com/u/8629837?v=4?s=75" width="75px;" alt="mave2k"/><br /><sub><b>mave2k</b></sub></a><br /><a href="https://github.com/RhetTbull/osxphotos/commits?author=mave2k" title="Documentation">📖</a></td>
      <td align="center" valign="top" width="14.28%"><a href="https://danielbeadle.net"><img src="https://avatars.githubusercontent.com/u/6235378?v=4?s=75" width="75px;" alt="Daniel Beadle"/><br /><sub><b>Daniel Beadle</b></sub></a><br /><a href="#ideas-djbeadle" title="Ideas, Planning, & Feedback">🤔</a></td>
    </tr>
    <tr>
      <td align="center" valign="top" width="14.28%"><a href="http://eecue.com/"><img src="https://avatars.githubusercontent.com/u/532536?v=4?s=75" width="75px;" alt="Dave Bullock"/><br /><sub><b>Dave Bullock</b></sub></a><br /><a href="#ideas-eecue" title="Ideas, Planning, & Feedback">🤔</a> <a href="#userTesting-eecue" title="User Testing">📓</a> <a href="https://github.com/RhetTbull/osxphotos/issues?q=author%3Aeecue" title="Bug reports">🐛</a></td>
      <td align="center" valign="top" width="14.28%"><a href="https://github.com/pweaver"><img src="https://avatars.githubusercontent.com/u/611620?v=4?s=75" width="75px;" alt="Pweaver"/><br /><sub><b>Pweaver</b></sub></a><br /><a href="https://github.com/RhetTbull/osxphotos/issues?q=author%3Apweaver" title="Bug reports">🐛</a> <a href="#ideas-pweaver" title="Ideas, Planning, & Feedback">🤔</a></td>
      <td align="center" valign="top" width="14.28%"><a href="https://github.com/aa599"><img src="https://avatars.githubusercontent.com/u/37746269?v=4?s=75" width="75px;" alt="aa599"/><br /><sub><b>aa599</b></sub></a><br /><a href="https://github.com/RhetTbull/osxphotos/issues?q=author%3Aaa599" title="Bug reports">🐛</a> <a href="#ideas-aa599" title="Ideas, Planning, & Feedback">🤔</a></td>
      <td align="center" valign="top" width="14.28%"><a href="https://github.com/swduncan"><img src="https://avatars.githubusercontent.com/u/2053195?v=4?s=75" width="75px;" alt="Steve Duncan"/><br /><sub><b>Steve Duncan</b></sub></a><br /><a href="#ideas-swduncan" title="Ideas, Planning, & Feedback">🤔</a></td>
      <td align="center" valign="top" width="14.28%"><a href="http://www.projany.com"><img src="https://avatars.githubusercontent.com/u/15144745?v=4?s=75" width="75px;" alt="Ian Moir"/><br /><sub><b>Ian Moir</b></sub></a><br /><a href="https://github.com/RhetTbull/osxphotos/issues?q=author%3Aianmmoir" title="Bug reports">🐛</a></td>
      <td align="center" valign="top" width="14.28%"><a href="https://github.com/pekingduck"><img src="https://avatars.githubusercontent.com/u/2597142?v=4?s=75" width="75px;" alt="Peking Duck"/><br /><sub><b>Peking Duck</b></sub></a><br /><a href="#ideas-pekingduck" title="Ideas, Planning, & Feedback">🤔</a> <a href="https://github.com/RhetTbull/osxphotos/issues?q=author%3Apekingduck" title="Bug reports">🐛</a></td>
      <td align="center" valign="top" width="14.28%"><a href="https://www.patreon.com/cclauss"><img src="https://avatars.githubusercontent.com/u/3709715?v=4?s=75" width="75px;" alt="Christian Clauss"/><br /><sub><b>Christian Clauss</b></sub></a><br /><a href="https://github.com/RhetTbull/osxphotos/commits?author=cclauss" title="Code">💻</a></td>
    </tr>
    <tr>
      <td align="center" valign="top" width="14.28%"><a href="https://github.com/dvdkon"><img src="https://avatars.githubusercontent.com/u/3526303?v=4?s=75" width="75px;" alt="dvdkon"/><br /><sub><b>dvdkon</b></sub></a><br /><a href="https://github.com/RhetTbull/osxphotos/commits?author=dvdkon" title="Code">💻</a></td>
      <td align="center" valign="top" width="14.28%"><a href="https://github.com/wernerzj"><img src="https://avatars.githubusercontent.com/u/130370930?v=4?s=75" width="75px;" alt="wernerzj"/><br /><sub><b>wernerzj</b></sub></a><br /><a href="https://github.com/RhetTbull/osxphotos/issues?q=author%3Awernerzj" title="Bug reports">🐛</a></td>
      <td align="center" valign="top" width="14.28%"><a href="https://github.com/rajscode"><img src="https://avatars.githubusercontent.com/u/99123253?v=4?s=75" width="75px;" alt="rajscode"/><br /><sub><b>rajscode</b></sub></a><br /><a href="https://github.com/RhetTbull/osxphotos/issues?q=author%3Arajscode" title="Bug reports">🐛</a> <a href="https://github.com/RhetTbull/osxphotos/commits?author=rajscode" title="Documentation">📖</a> <a href="https://github.com/RhetTbull/osxphotos/commits?author=rajscode" title="Code">💻</a></td>
      <td align="center" valign="top" width="14.28%"><a href="https://github.com/MaxLyt"><img src="https://avatars.githubusercontent.com/u/136200430?v=4?s=75" width="75px;" alt="MaxLyt"/><br /><sub><b>MaxLyt</b></sub></a><br /><a href="https://github.com/RhetTbull/osxphotos/issues?q=author%3AMaxLyt" title="Bug reports">🐛</a></td>
      <td align="center" valign="top" width="14.28%"><a href="https://github.com/ces3001"><img src="https://avatars.githubusercontent.com/u/23762610?v=4?s=75" width="75px;" alt="ces3001"/><br /><sub><b>ces3001</b></sub></a><br /><a href="https://github.com/RhetTbull/osxphotos/issues?q=author%3Aces3001" title="Bug reports">🐛</a></td>
      <td align="center" valign="top" width="14.28%"><a href="https://github.com/msolo"><img src="https://avatars.githubusercontent.com/u/5078276?v=4?s=75" width="75px;" alt="msolo"/><br /><sub><b>msolo</b></sub></a><br /><a href="https://github.com/RhetTbull/osxphotos/issues?q=author%3Amsolo" title="Bug reports">🐛</a></td>
      <td align="center" valign="top" width="14.28%"><a href="http://trygvevea.com"><img src="https://avatars.githubusercontent.com/u/141714?v=4?s=75" width="75px;" alt="Trygve Vea"/><br /><sub><b>Trygve Vea</b></sub></a><br /><a href="#userTesting-kvisle" title="User Testing">📓</a></td>
    </tr>
    <tr>
      <td align="center" valign="top" width="14.28%"><a href="https://github.com/hydrrrrr"><img src="https://avatars.githubusercontent.com/u/144631381?v=4?s=75" width="75px;" alt="hydrrrrr"/><br /><sub><b>hydrrrrr</b></sub></a><br /><a href="https://github.com/RhetTbull/osxphotos/issues?q=author%3Ahydrrrrr" title="Bug reports">🐛</a></td>
      <td align="center" valign="top" width="14.28%"><a href="https://github.com/devlarosa"><img src="https://avatars.githubusercontent.com/u/3469731?v=4?s=75" width="75px;" alt="Javier"/><br /><sub><b>Javier</b></sub></a><br /><a href="https://github.com/RhetTbull/osxphotos/issues?q=author%3Adevlarosa" title="Bug reports">🐛</a></td>
      <td align="center" valign="top" width="14.28%"><a href="http://catap.ru/blog/"><img src="https://avatars.githubusercontent.com/u/37775?v=4?s=75" width="75px;" alt="Kirill A. Korinsky"/><br /><sub><b>Kirill A. Korinsky</b></sub></a><br /><a href="https://github.com/RhetTbull/osxphotos/commits?author=catap" title="Code">💻</a></td>
      <td align="center" valign="top" width="14.28%"><a href="https://breun.nl/"><img src="https://avatars.githubusercontent.com/u/102921?v=4?s=75" width="75px;" alt="Nils Breunese"/><br /><sub><b>Nils Breunese</b></sub></a><br /><a href="#maintenance-breun" title="Maintenance">🚧</a> <a href="https://github.com/RhetTbull/osxphotos/commits?author=breun" title="Documentation">📖</a></td>
      <td align="center" valign="top" width="14.28%"><a href="https://github.com/420gofOGKush"><img src="https://avatars.githubusercontent.com/u/144961214?v=4?s=75" width="75px;" alt="420gofOGKush"/><br /><sub><b>420gofOGKush</b></sub></a><br /><a href="https://github.com/RhetTbull/osxphotos/issues?q=author%3A420gofOGKush" title="Bug reports">🐛</a></td>
      <td align="center" valign="top" width="14.28%"><a href="http://tja.lv/e"><img src="https://avatars.githubusercontent.com/u/39051?v=4?s=75" width="75px;" alt="Tjalve Aarflot"/><br /><sub><b>Tjalve Aarflot</b></sub></a><br /><a href="https://github.com/RhetTbull/osxphotos/issues?q=author%3AZarK" title="Bug reports">🐛</a></td>
      <td align="center" valign="top" width="14.28%"><a href="https://github.com/mikapietrus"><img src="https://avatars.githubusercontent.com/u/62189731?v=4?s=75" width="75px;" alt="mikapietrus"/><br /><sub><b>mikapietrus</b></sub></a><br /><a href="#ideas-mikapietrus" title="Ideas, Planning, & Feedback">🤔</a></td>
    </tr>
    <tr>
      <td align="center" valign="top" width="14.28%"><a href="https://github.com/santiagoGPNC"><img src="https://avatars.githubusercontent.com/u/143808451?v=4?s=75" width="75px;" alt="santiagoGPNC"/><br /><sub><b>santiagoGPNC</b></sub></a><br /><a href="#ideas-santiagoGPNC" title="Ideas, Planning, & Feedback">🤔</a></td>
      <td align="center" valign="top" width="14.28%"><a href="https://github.com/nkxco"><img src="https://avatars.githubusercontent.com/u/147254285?v=4?s=75" width="75px;" alt="nkxco"/><br /><sub><b>nkxco</b></sub></a><br /><a href="#ideas-nkxco" title="Ideas, Planning, & Feedback">🤔</a></td>
      <td align="center" valign="top" width="14.28%"><a href="https://github.com/nicad"><img src="https://avatars.githubusercontent.com/u/1311134?v=4?s=75" width="75px;" alt="nicad"/><br /><sub><b>nicad</b></sub></a><br /><a href="https://github.com/RhetTbull/osxphotos/commits?author=nicad" title="Documentation">📖</a> <a href="https://github.com/RhetTbull/osxphotos/commits?author=nicad" title="Tests">⚠️</a> <a href="https://github.com/RhetTbull/osxphotos/issues?q=author%3Anicad" title="Bug reports">🐛</a></td>
      <td align="center" valign="top" width="14.28%"><a href="https://github.com/mikekenyon99"><img src="https://avatars.githubusercontent.com/u/42475982?v=4?s=75" width="75px;" alt="Mike Kenyon"/><br /><sub><b>Mike Kenyon</b></sub></a><br /><a href="#ideas-mikekenyon99" title="Ideas, Planning, & Feedback">🤔</a> <a href="https://github.com/RhetTbull/osxphotos/issues?q=author%3Amikekenyon99" title="Bug reports">🐛</a></td>
      <td align="center" valign="top" width="14.28%"><a href="https://github.com/LunarLanding"><img src="https://avatars.githubusercontent.com/u/4441338?v=4?s=75" width="75px;" alt="LunarLanding"/><br /><sub><b>LunarLanding</b></sub></a><br /><a href="https://github.com/RhetTbull/osxphotos/commits?author=LunarLanding" title="Code">💻</a> <a href="https://github.com/RhetTbull/osxphotos/issues?q=author%3ALunarLanding" title="Bug reports">🐛</a></td>
      <td align="center" valign="top" width="14.28%"><a href="https://github.com/mlevin77"><img src="https://avatars.githubusercontent.com/u/36042498?v=4?s=75" width="75px;" alt="mlevin77"/><br /><sub><b>mlevin77</b></sub></a><br /><a href="#ideas-mlevin77" title="Ideas, Planning, & Feedback">🤔</a></td>
      <td align="center" valign="top" width="14.28%"><a href="https://axka.fi"><img src="https://avatars.githubusercontent.com/u/120189068?v=4?s=75" width="75px;" alt="Axel Karjalainen"/><br /><sub><b>Axel Karjalainen</b></sub></a><br /><a href="https://github.com/RhetTbull/osxphotos/commits?author=axelkar" title="Code">💻</a></td>
    </tr>
    <tr>
      <td align="center" valign="top" width="14.28%"><a href="https://github.com/kitschpatrol"><img src="https://avatars.githubusercontent.com/u/194164?v=4?s=75" width="75px;" alt="Eric Mika"/><br /><sub><b>Eric Mika</b></sub></a><br /><a href="https://github.com/RhetTbull/osxphotos/issues?q=author%3Akitschpatrol" title="Bug reports">🐛</a></td>
      <td align="center" valign="top" width="14.28%"><a href="https://odedia.org"><img src="https://avatars.githubusercontent.com/u/2992180?v=4?s=75" width="75px;" alt="odedia"/><br /><sub><b>odedia</b></sub></a><br /><a href="https://github.com/RhetTbull/osxphotos/issues?q=author%3Aodedia" title="Bug reports">🐛</a> <a href="#ideas-odedia" title="Ideas, Planning, & Feedback">🤔</a> <a href="#research-odedia" title="Research">🔬</a></td>
      <td align="center" valign="top" width="14.28%"><a href="https://github.com/torarnv"><img src="https://avatars.githubusercontent.com/u/7536?v=4?s=75" width="75px;" alt="Tor Arne Vestbø"/><br /><sub><b>Tor Arne Vestbø</b></sub></a><br /><a href="https://github.com/RhetTbull/osxphotos/issues?q=author%3Atorarnv" title="Bug reports">🐛</a> <a href="#research-torarnv" title="Research">🔬</a> <a href="https://github.com/RhetTbull/osxphotos/commits?author=torarnv" title="Code">💻</a> <a href="https://github.com/RhetTbull/osxphotos/commits?author=torarnv" title="Documentation">📖</a></td>
    </tr>
  </tbody>
</table>

<!-- markdownlint-restore -->
<!-- prettier-ignore-end -->

<!-- ALL-CONTRIBUTORS-LIST:END -->

This project follows the [all-contributors](https://github.com/all-contributors/all-contributors) specification. Contributions of any kind welcome!

## Known Bugs and Limitations

My goal is make osxphotos as reliable and comprehensive as possible.  The test suite currently has over 800 tests--but there are still some [bugs](https://github.com/RhetTbull/osxphotos/issues?q=is%3Aissue+is%3Aopen+label%3Abug) or incomplete features lurking.  If you find bugs please open an [issue](https://github.com/RhetTbull/osxphotos/issues).  Please consult the list of open bugs before deciding that you want to use this code on your Photos library.  Notable issues include:

* Audio-only files are not handled.  It is possible to store audio-only files in Photos.  osxphotos currently only handles images and videos. See [Issue #436](https://github.com/RhetTbull/osxphotos/issues/436)
* Face coordinates (mouth, left eye, right eye) may not be correct for images where the head is tilted.  See [Issue #196](https://github.com/RhetTbull/osxphotos/issues/196).
* The `--download-missing` option for `osxphotos export` does not work correctly with burst images.  It will download the primary image but not the other burst images.  See [Issue #75](https://github.com/RhetTbull/osxphotos/issues/75).

## Implementation Notes

This package works by creating a copy of the sqlite3 database that photos uses to store data about the photos library. The class PhotosDB then queries this database to extract information about the photos such as persons (faces identified in the photos), albums, keywords, etc.  If your library is large, the database can be hundreds of MB in size and the copy read then can take many 10s of seconds to complete.  Once copied, the entire database is processed and an in-memory data structure is created meaning all subsequent accesses of the PhotosDB object occur much more quickly. The database processing code is rather ugly (though it works and is well tested).  Were I to start this project today, I'd likely use something like SQLAlchemy to map Python objects to the underlying SQL database instead of the way osxphotos does things today.

If apple changes the database format this will likely break.

For additional details about how osxphotos is implemented or if you would like to extend the code, see the [wiki](https://github.com/RhetTbull/osxphotos/wiki).

## Acknowledgements

This project was originally inspired by [photo-export](https://github.com/patrikhson/photo-export) by Patrick Fältström,  Copyright (c) 2015 Patrik Fältström paf@frobbit.se

I use [py-applescript](https://github.com/rdhyee/py-applescript) by "Raymond Yee / rdhyee" to interact with Photos. Rather than import this package, I included the entire package (which is published as public domain code) in a private package to prevent ambiguity with other applescript packages on PyPi. py-applescript uses a native bridge via PyObjC and is very fast compared to the other osascript based packages.<|MERGE_RESOLUTION|>--- conflicted
+++ resolved
@@ -126,14 +126,11 @@
     python3 -m pip install -r requirements.txt
     python3 -m pip install -e .
 
-<<<<<<< HEAD
 I recommend you create a [virtual environment](https://docs.python.org/3/tutorial/venv.html) before installing osxphotos.
 
 > [!NOTE]  
 > The git repo for this project is very large (> 3GB) because it contains multiple Photos libraries used for testing on different versions of macOS.  If you just want to use the osxphotos package in your own code, I recommend you install the latest version from [PyPI](https://pypi.org/project/osxphotos/) which does not include all the test libraries. If you just want to use the command line utility, you can download a pre-built executable of the latest [release](https://github.com/RhetTbull/osxphotos/releases) or you can install via `pip` which also installs the command line app.  If you aren't comfortable with running python on your Mac, start with the pre-built executable or `pipx` as described above.
 
-=======
->>>>>>> 86f5f72d
 Once you've installed osxphotos via the git repository, to upgrade to the latest version:
 
     cd osxphotos
